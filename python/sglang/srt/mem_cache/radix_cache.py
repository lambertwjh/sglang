--- conflicted
+++ resolved
@@ -23,7 +23,7 @@
 import time
 from collections import defaultdict
 from functools import partial
-from typing import TYPE_CHECKING, List, Optional, Tuple
+from typing import TYPE_CHECKING, List, Optional
 
 import torch
 
@@ -31,11 +31,10 @@
     AllBlocksCleared,
     BlockRemoved,
     BlockStored,
-    KVCacheEvent,
 )
-from sglang.srt.managers.schedule_batch import global_server_args_dict
-from sglang.srt.mem_cache.base_prefix_cache import BasePrefixCache
-from sglang.srt.mem_cache.memory_pool import ReqToTokenPool, TokenToKVPoolAllocator
+from sglang.srt.mem_cache.allocator import BaseTokenToKVPoolAllocator
+from sglang.srt.mem_cache.base_prefix_cache import BasePrefixCache, MatchResult
+from sglang.srt.mem_cache.memory_pool import ReqToTokenPool
 
 if TYPE_CHECKING:
     from sglang.srt.managers.schedule_batch import Req
@@ -47,9 +46,9 @@
 
     def __init__(self, id: Optional[int] = None):
         self.children = defaultdict(TreeNode)
-        self.parent = None
-        self.key = None
-        self.value = None
+        self.parent: TreeNode = None
+        self.key: List[int] = None
+        self.value: Optional[torch.Tensor] = None
         self.lock_ref = 0
         self.last_access_time = time.monotonic()
 
@@ -60,13 +59,9 @@
         # incremented when the node is referenced by a storage operation
         self.host_ref_counter = 0
         # store the host indices of KV cache
-<<<<<<< HEAD
-        self.host_value = None
-=======
         self.host_value: Optional[torch.Tensor] = None
         # store hash values of each pages
         self.hash_value: Optional[List[str]] = None
->>>>>>> f62d75b6
 
         self.id = TreeNode.counter if id is None else id
         TreeNode.counter += 1
@@ -129,7 +124,7 @@
     def __init__(
         self,
         req_to_token_pool: ReqToTokenPool,
-        token_to_kv_pool_allocator: TokenToKVPoolAllocator,
+        token_to_kv_pool_allocator: BaseTokenToKVPoolAllocator,
         page_size: int,
         disable: bool = False,
         enable_kv_cache_events: bool = False,
@@ -165,7 +160,7 @@
         self.protected_size_ = 0
         self._record_all_cleared_event()
 
-    def match_prefix(self, key: List[int], **kwargs) -> Tuple[torch.Tensor, int]:
+    def match_prefix(self, key: List[int], **kwargs) -> MatchResult:
         """Find the matching prefix from the radix tree.
         Args:
             key: A list of token IDs to find a matching prefix.
@@ -177,13 +172,14 @@
             than the last node's value.
         """
         if self.disable or len(key) == 0:
-            return (
-                torch.empty(
+            return MatchResult(
+                device_indices=torch.empty(
                     (0,),
                     dtype=torch.int64,
                     device=self.device,
                 ),
-                self.root_node,
+                last_device_node=self.root_node,
+                last_host_node=self.root_node,
             )
 
         if self.page_size != 1:
@@ -195,7 +191,11 @@
             value = torch.cat(value)
         else:
             value = torch.empty((0,), dtype=torch.int64, device=self.device)
-        return value, last_node
+        return MatchResult(
+            device_indices=value,
+            last_device_node=last_node,
+            last_host_node=last_node,
+        )
 
     def insert(self, key: List, value=None):
         if self.disable:
@@ -222,11 +222,13 @@
 
         if self.page_size != 1:
             page_aligned_len = len(kv_indices) // self.page_size * self.page_size
-            page_aligned_kv_indices = kv_indices[:page_aligned_len].clone()
+            page_aligned_kv_indices = kv_indices[:page_aligned_len].to(
+                dtype=torch.int64, copy=True
+            )
             self.token_to_kv_pool_allocator.free(kv_indices[page_aligned_len:])
         else:
             page_aligned_len = len(kv_indices)
-            page_aligned_kv_indices = kv_indices.clone()
+            page_aligned_kv_indices = kv_indices.to(dtype=torch.int64, copy=True)
 
         # Radix Cache takes one ref in memory pool
         new_prefix_len = self.insert(
@@ -252,10 +254,12 @@
 
         if self.page_size != 1:
             page_aligned_len = len(kv_indices) // self.page_size * self.page_size
-            page_aligned_kv_indices = kv_indices[:page_aligned_len].clone()
+            page_aligned_kv_indices = kv_indices[:page_aligned_len].to(
+                dtype=torch.int64, copy=True
+            )
         else:
             page_aligned_len = len(kv_indices)
-            page_aligned_kv_indices = kv_indices.clone()
+            page_aligned_kv_indices = kv_indices.to(dtype=torch.int64, copy=True)
         page_aligned_token_ids = token_ids[:page_aligned_len]
 
         # Radix Cache takes one ref in memory pool
@@ -265,7 +269,7 @@
         )
 
         # The prefix indices could be updated, reuse it
-        new_indices, new_last_node = self.match_prefix(page_aligned_token_ids)
+        new_indices, new_last_node, _, _ = self.match_prefix(page_aligned_token_ids)
         self.req_to_token_pool.write(
             (req.req_pool_idx, slice(len(req.prefix_indices), len(new_indices))),
             new_indices[len(req.prefix_indices) :],
@@ -491,23 +495,47 @@
         return ret_list
 
     def _record_store_event(self, node: TreeNode):
+        # One BlockStored per ``page_size`` chunk.
         if self.enable_kv_cache_events:
-            block_hash = hash(tuple(node.key))
-            parent_block_hash = hash(tuple(node.parent.key))
-            self.kv_event_queue.append(
-                BlockStored(
-                    block_hashes=[block_hash],
-                    parent_block_hash=parent_block_hash,
-                    token_ids=node.key,
-                    block_size=len(node.key),
-                    lora_id=None,
+            # First chunk links to the last page of the parent node (if any).
+            if node.parent is None:
+                parent_block_hash = None
+            else:
+                last_page_start = (
+                    (len(node.parent.key) - 1) // self.page_size
+                ) * self.page_size
+                parent_parent_tokens = node.parent.key[last_page_start:]
+                parent_block_hash = hash(tuple(parent_parent_tokens))
+
+            for start in range(0, len(node.key), self.page_size):
+                page_tokens = node.key[start : start + self.page_size]
+                if not page_tokens:
+                    continue
+
+                block_hash = hash(tuple(page_tokens))
+
+                self.kv_event_queue.append(
+                    BlockStored(
+                        block_hashes=[block_hash],
+                        parent_block_hash=parent_block_hash,
+                        token_ids=page_tokens,
+                        block_size=len(page_tokens),
+                        lora_id=None,
+                    )
                 )
-            )
+
+                # Chain next chunk to this one.
+                parent_block_hash = block_hash
 
     def _record_remove_event(self, node: TreeNode):
+        # One BlockRemoved per chunk.
         if self.enable_kv_cache_events:
-            block_hash = hash(tuple(node.key))
-            self.kv_event_queue.append(BlockRemoved(block_hashes=[block_hash]))
+            for start in range(0, len(node.key), self.page_size):
+                page_tokens = node.key[start : start + self.page_size]
+                if not page_tokens:
+                    continue
+                block_hash = hash(tuple(page_tokens))
+                self.kv_event_queue.append(BlockRemoved(block_hashes=[block_hash]))
 
     def _record_all_cleared_event(self):
         if self.enable_kv_cache_events:
