--- conflicted
+++ resolved
@@ -7,13 +7,16 @@
 import torch
 
 from sglang.srt.managers.cache_controller import HiCacheController
+from sglang.srt.mem_cache.allocator import BaseTokenToKVPoolAllocator
+from sglang.srt.mem_cache.base_prefix_cache import MatchResult
 from sglang.srt.mem_cache.memory_pool import (
     MHATokenToKVPool,
+    MLATokenToKVPool,
+    ReqToTokenPool,
+)
+from sglang.srt.mem_cache.memory_pool_host import (
     MHATokenToKVPoolHost,
-    MLATokenToKVPool,
     MLATokenToKVPoolHost,
-    ReqToTokenPool,
-    TokenToKVPoolAllocator,
 )
 from sglang.srt.mem_cache.radix_cache import RadixCache, TreeNode
 
@@ -25,17 +28,14 @@
     def __init__(
         self,
         req_to_token_pool: ReqToTokenPool,
-        token_to_kv_pool_allocator: TokenToKVPoolAllocator,
+        token_to_kv_pool_allocator: BaseTokenToKVPoolAllocator,
         tp_cache_group: torch.distributed.ProcessGroup,
         page_size: int,
         hicache_ratio: float,
         hicache_size: int,
         hicache_write_policy: str,
-<<<<<<< HEAD
-=======
         hicache_io_backend: str,
         hicache_storage_backend: Optional[str] = None,
->>>>>>> f62d75b6
     ):
         self.kv_cache = token_to_kv_pool_allocator.get_kvcache()
         if isinstance(self.kv_cache, MHATokenToKVPool):
@@ -61,12 +61,9 @@
             page_size,
             load_cache_event=self.load_cache_event,
             write_policy=hicache_write_policy,
-<<<<<<< HEAD
-=======
             io_backend=hicache_io_backend,
             storage_backend=hicache_storage_backend,
             prefetch_threshold=self.prefetch_threshold,
->>>>>>> f62d75b6
         )
 
         # record the nodes with ongoing write through
@@ -320,33 +317,29 @@
     def init_load_back(
         self,
         last_node: TreeNode,
-        prefix_indices: torch.Tensor,
+        host_hit_length: int,
         mem_quota: Optional[int] = None,
     ):
-        assert (
-            len(prefix_indices) == 0 or prefix_indices.is_cuda
-        ), "indices of device kV caches should be on GPU"
+        _ = host_hit_length  # unused, but kept for compatibility
         if last_node.evicted:
             loading_values = self.load_back(last_node, mem_quota)
             if loading_values is not None:
-                prefix_indices = (
-                    loading_values
-                    if len(prefix_indices) == 0
-                    else torch.cat([prefix_indices, loading_values])
-                )
                 logger.debug(
                     f"loading back {len(loading_values)} tokens for node {last_node.id}"
                 )
+                return loading_values, last_node
 
             while last_node.evicted:
                 last_node = last_node.parent
 
-        return last_node, prefix_indices
-
-    def ready_to_load_cache(self):
+        return (
+            torch.empty((0,), dtype=torch.int64, device=self.device),
+            last_node,
+        )
+
+    def ready_to_load_host_cache(self):
+        producer_index = self.cache_controller.layer_done_counter.next_producer()
         self.load_cache_event.set()
-<<<<<<< HEAD
-=======
         return producer_index
 
     def check_hicache_events(self):
@@ -431,15 +424,16 @@
         )
         last_host_node.release_host()
         del self.ongoing_prefetch[req_id]
->>>>>>> f62d75b6
-
-    def match_prefix(self, key: List[int], include_evicted=False, **kwargs):
+
+    def match_prefix(self, key: List[int], **kwargs):
         empty_value = torch.empty((0,), dtype=torch.int64, device=self.device)
         if self.disable or len(key) == 0:
-            if include_evicted:
-                return empty_value, self.root_node, self.root_node
-            else:
-                return empty_value, self.root_node
+            return MatchResult(
+                device_indices=empty_value,
+                last_device_node=self.root_node,
+                last_host_node=self.root_node,
+                host_hit_length=0,
+            )
 
         if self.page_size != 1:
             page_aligned_len = len(key) // self.page_size * self.page_size
@@ -451,14 +445,18 @@
         else:
             value = empty_value
 
-        last_node_global = last_node
+        host_hit_length = 0
+        last_host_node = last_node
         while last_node.evicted:
+            host_hit_length += len(last_node.host_value)
             last_node = last_node.parent
 
-        if include_evicted:
-            return value, last_node, last_node_global
-        else:
-            return value, last_node
+        return MatchResult(
+            device_indices=value,
+            last_device_node=last_node,
+            last_host_node=last_host_node,
+            host_hit_length=host_hit_length,
+        )
 
     def prefetch_from_storage(
         self,
@@ -561,6 +559,7 @@
         new_node.lock_ref = child.lock_ref
         new_node.key = child.key[:split_len]
         new_node.loading = child.loading
+        new_node.hit_count = child.hit_count
 
         # split value and host value if exists
         if child.evicted:
