--- conflicted
+++ resolved
@@ -25,16 +25,23 @@
 from sglang.srt.layers.quantization.utils import (
     convert_to_channelwise,
     is_layer_skipped,
+    per_tensor_dequantize,
     requantize_with_max_scale,
 )
 from sglang.srt.layers.radix_attention import RadixAttention
-from sglang.srt.utils import is_cuda
+from sglang.srt.utils import is_cuda, next_power_of_2
 
 if TYPE_CHECKING:
     from sglang.srt.layers.moe.topk import TopKOutput
 
 if is_cuda():
     from sgl_kernel import cutlass_scaled_fp4_mm, scaled_fp4_quant
+
+try:
+    from flashinfer import fp4_quantize as fp4_quantize
+    from flashinfer.fused_moe import cutlass_fused_moe as flashinfer_cutlass_fused_moe
+except ImportError:
+    flashinfer_cutlass_fused_moe = None
 
 # Initialize logger for the module
 logger = logging.getLogger(__name__)
@@ -110,7 +117,12 @@
         from sglang.srt.layers.moe.fused_moe_triton import FusedMoE
 
         if self.exclude_modules and any(
-            module in prefix for module in self.exclude_modules
+            module in prefix
+            or (
+                prefix.startswith("language_model.")
+                and module in prefix.removeprefix("language_model.")
+            )
+            for module in self.exclude_modules
         ):
             return None
 
@@ -119,12 +131,9 @@
         if self.kv_cache_quant_method and isinstance(layer, RadixAttention):
             return ModelOptFp8KVCacheMethod(self)
 
-<<<<<<< HEAD
-=======
         if isinstance(layer, FusedMoE):
             return ModelOptFp8MoEMethod(self)
 
->>>>>>> f62d75b6
         return None
 
     def get_scaled_act_names(self) -> List[str]:
@@ -240,8 +249,6 @@
         super().__init__(quant_config)
 
 
-<<<<<<< HEAD
-=======
 class ModelOptFp8MoEMethod(FusedMoEMethodBase):
     """MoE method for ModelOpt FP8.
     Supports loading FP8 checkpoints with static weight scale and activation scale.
@@ -425,7 +432,6 @@
         )
 
 
->>>>>>> f62d75b6
 class ModelOptFp4Config(QuantizationConfig):
     """Config class for FP4."""
 
@@ -627,6 +633,9 @@
         layer.weight_scale_2 = Parameter(weight_scale_2, requires_grad=False)
         layer.alpha = Parameter(
             layer.input_scale * layer.weight_scale_2, requires_grad=False
+        )
+        layer.input_scale_inv = Parameter(
+            (1 / input_scale_2).to(torch.float32), requires_grad=False
         )
 
         # Pad and blockwise interleave weight_scale
@@ -666,7 +675,7 @@
         output_shape = [x_m, w_n]
 
         # Quantize BF16 or FP16 to (FP4 and interleaved block scale)
-        x_fp4, x_scale_interleaved = scaled_fp4_quant(x, 1 / layer.input_scale)
+        x_fp4, x_scale_interleaved = scaled_fp4_quant(x, layer.input_scale_inv)
 
         assert x_fp4.dtype == torch.uint8
         assert x_scale_interleaved.dtype == torch.float8_e4m3fn
@@ -702,6 +711,7 @@
                 " quantization. Please use Blackwell and"
                 " above."
             )
+        self.enable_flashinfer_moe = False
 
     def create_weights(
         self,
@@ -855,7 +865,10 @@
         w13_weight_scale_2 = layer.w13_weight_scale_2[:, 0]
         layer.w13_weight_scale_2 = Parameter(w13_weight_scale_2, requires_grad=False)
 
-        w13_input_scale = layer.w13_input_scale.max(dim=1).values.to(torch.float32)
+        if self.enable_flashinfer_moe:
+            w13_input_scale = layer.w13_input_scale.max().to(torch.float32)
+        else:
+            w13_input_scale = layer.w13_input_scale.max(dim=1).values.to(torch.float32)
         layer.g1_alphas = Parameter(
             (w13_input_scale * w13_weight_scale_2).to(torch.float32),
             requires_grad=False,
@@ -881,14 +894,19 @@
         layer.w13_weight = Parameter(layer.w13_weight.data, requires_grad=False)
 
         # GEMM 2
+        if self.enable_flashinfer_moe:
+            w2_input_scale = layer.w2_input_scale.max().to(torch.float32)
+        else:
+            w2_input_scale = layer.w2_input_scale
+
         layer.g2_alphas = Parameter(
-            (layer.w2_input_scale * layer.w2_weight_scale_2).to(torch.float32),
+            (w2_input_scale * layer.w2_weight_scale_2).to(torch.float32),
             requires_grad=False,
         )
 
         # This is for quantization, so we need to invert it.
         layer.w2_input_scale_quant = Parameter(
-            (1 / layer.w2_input_scale).to(torch.float32), requires_grad=False
+            (1 / w2_input_scale).to(torch.float32), requires_grad=False
         )
 
         assert (
@@ -908,10 +926,15 @@
         layer.cutlass_moe_params = CutlassMoEParams(
             CutlassMoEType.BlockscaledFP4,
             device,
-            num_experts=layer.num_experts,
+            num_experts=layer.num_experts,  # global num experts
             intermediate_size_per_partition=layer.w2_weight.shape[2] * 2,  # n
             hidden_size=layer.w13_weight.shape[2] * 2,
         )  # k
+
+    @property
+    def load_up_proj_weight_first(self) -> bool:
+        # FlashInfer CUTLASS kernel assumes [Up, Gate] Proj as W13
+        return self.enable_flashinfer_moe
 
     def apply(
         self,
@@ -924,29 +947,13 @@
         inplace: bool = True,
         no_combine: bool = False,
         routed_scaling_factor: Optional[float] = None,
+        ep_rank: Optional[int] = None,
+        ep_size: Optional[int] = None,
+        tp_rank: Optional[int] = None,
+        tp_size: Optional[int] = None,
     ) -> torch.Tensor:
 
         assert activation == "silu", "Only SiLU activation is supported."
-<<<<<<< HEAD
-
-        from sglang.srt.layers.moe.fused_moe_triton.fused_moe import fused_experts
-        from sglang.srt.layers.moe.topk import select_experts
-
-        topk_weights, topk_ids = select_experts(
-            hidden_states=x,
-            router_logits=router_logits,
-            use_grouped_topk=use_grouped_topk,
-            top_k=top_k,
-            renormalize=renormalize,
-            topk_group=topk_group,
-            num_expert_group=num_expert_group,
-            num_fused_shared_experts=num_fused_shared_experts,
-            custom_routing_function=custom_routing_function,
-            correction_bias=correction_bias,
-            routed_scaling_factor=routed_scaling_factor,
-        )
-
-=======
 
         if self.enable_flashinfer_moe:
             assert (
@@ -978,7 +985,6 @@
             )
             return output[0]
 
->>>>>>> f62d75b6
         from sglang.srt.layers.moe.cutlass_moe import cutlass_moe_fp4
 
         topk_weights, topk_ids, _ = topk_output
