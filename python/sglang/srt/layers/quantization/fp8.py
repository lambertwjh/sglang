# Adapted from https://github.com/vllm-project/vllm/blob/v0.6.4.post1/vllm/model_executor/layers/quantization/fp8.py

from __future__ import annotations

import logging
<<<<<<< HEAD
from typing import Any, Callable, Dict, List, Optional
=======
from typing import TYPE_CHECKING, Any, Dict, List, Optional, Union
>>>>>>> f62d75b6

import torch
import torch.nn.functional as F
from torch.nn import Module
from torch.nn.parameter import Parameter

try:
    from vllm.model_executor.layers.quantization.utils.marlin_utils_fp8 import (
        apply_fp8_marlin_linear,
        prepare_fp8_layer_for_marlin,
    )

    MARLIN_FP8_AVAILABLE = True
except ImportError:
    MARLIN_FP8_AVAILABLE = False

    def dummy_func(*args, **kwargs):
        raise ImportError(
            "marlin FP8 requires some operators from vllm. Please install vllm."
        )

    apply_fp8_marlin_linear = prepare_fp8_layer_for_marlin = dummy_func


from sglang.srt.distributed import get_tensor_model_parallel_world_size
<<<<<<< HEAD
from sglang.srt.layers.linear import (
    LinearBase,
    LinearMethodBase,
    UnquantizedLinearMethod,
)
=======
from sglang.srt.layers.amx_utils import _amx_process_weight_after_loading
>>>>>>> f62d75b6
from sglang.srt.layers.parameter import (
    BlockQuantScaleParameter,
    ModelWeightParameter,
    PerTensorScaleParameter,
)
from sglang.srt.layers.quantization.base_config import (
    FusedMoEMethodBase,
    LinearMethodBase,
    QuantizationConfig,
    QuantizeMethodBase,
)
from sglang.srt.layers.quantization.fp8_kernel import (
    fp8_dtype,
    is_fp8_fnuz,
    per_token_group_quant_fp8,
    scaled_fp8_quant,
)
from sglang.srt.layers.quantization.fp8_utils import (
    apply_fp8_linear,
    cutlass_fp8_supported,
    dispatch_w8a8_block_fp8_linear,
    input_to_float8,
    normalize_e4m3fn_to_e4m3fnuz,
)
from sglang.srt.layers.quantization.kv_cache import BaseKVCacheMethod
from sglang.srt.layers.quantization.unquant import UnquantizedLinearMethod
from sglang.srt.layers.quantization.utils import (
    all_close_1d,
    convert_to_channelwise,
    is_layer_skipped,
    per_tensor_dequantize,
    requantize_with_max_scale,
)
from sglang.srt.layers.utils import is_sm100_supported
from sglang.srt.utils import (
    get_bool_env_var,
    is_cuda,
    is_hip,
    log_info_on_rank0,
    print_warning_once,
    set_weight_attrs,
)

if TYPE_CHECKING:
    from sglang.srt.layers.moe.topk import TopKOutput
    from sglang.srt.layers.quantization.w4afp8 import W4AFp8Config

_is_hip = is_hip()
_is_cuda = is_cuda()

_is_fp8_fnuz = is_fp8_fnuz()

_use_hip_int4 = get_bool_env_var("SGLANG_INT4_WEIGHT")
_use_aiter = get_bool_env_var("SGLANG_USE_AITER") and _is_hip

if _is_hip:
    from aiter import ActivationType, QuantType
    from aiter.fused_moe_bf16_asm import asm_moe, ck_moe_2stages
    from aiter.ops.shuffle import shuffle_weight

if not _is_cuda:
    from vllm._custom_ops import scaled_fp8_quant


ACTIVATION_SCHEMES = ["static", "dynamic"]

logger = logging.getLogger(__name__)


class Fp8Config(QuantizationConfig):
    """Config class for FP8."""

    def __init__(
        self,
        is_checkpoint_fp8_serialized: bool = False,
        activation_scheme: str = "dynamic",
        ignored_layers: Optional[List[str]] = None,
        weight_block_size: List[int] = None,
    ) -> None:
        self.is_checkpoint_fp8_serialized = is_checkpoint_fp8_serialized
        if is_checkpoint_fp8_serialized:
            log_info_on_rank0(logger, "Detected fp8 checkpoint.")
        if activation_scheme not in ACTIVATION_SCHEMES:
            raise ValueError(f"Unsupported activation scheme {activation_scheme}")
        self.activation_scheme = activation_scheme
        self.ignored_layers = ignored_layers or []
        if weight_block_size is not None:
            if not is_checkpoint_fp8_serialized:
                raise ValueError(
                    f"The block-wise quantization only supports fp8-serialized checkpoint for now."
                )
            if len(weight_block_size) != 2:
                raise ValueError(
                    f"The quantization block size of weight must have 2 dimensions, but got {len(weight_block_size)} dimensions."
                )
            if activation_scheme != "dynamic":
                raise ValueError(
                    f"The block-wise quantization only supports dynamic activation scheme for now, but got {activation_scheme} activation scheme."
                )
        self.weight_block_size = weight_block_size

    @classmethod
    def get_name(cls) -> str:
        return "fp8"

    @classmethod
    def get_supported_act_dtypes(cls) -> List[torch.dtype]:
        return [torch.bfloat16, torch.half]

    @classmethod
    def get_min_capability(cls) -> int:
        return 80

    @classmethod
    def get_config_filenames(cls) -> List[str]:
        return []

    @classmethod
    def from_config(cls, config: Dict[str, Any]) -> Fp8Config:
        quant_method = cls.get_from_keys(config, ["quant_method"])
        is_checkpoint_fp8_serialized = "fp8" in quant_method
        activation_scheme = cls.get_from_keys(config, ["activation_scheme"])
        ignored_layers = cls.get_from_keys_or(config, ["ignored_layers"], None)
        weight_block_size = cls.get_from_keys_or(config, ["weight_block_size"], None)
        return cls(
            is_checkpoint_fp8_serialized=is_checkpoint_fp8_serialized,
            activation_scheme=activation_scheme,
            ignored_layers=ignored_layers,
            weight_block_size=weight_block_size,
        )

    def get_quant_method(
        self, layer: torch.nn.Module, prefix: str
    ) -> Optional[QuantizeMethodBase]:
        from sglang.srt.layers.linear import LinearBase
        from sglang.srt.layers.moe.fused_moe_triton import FusedMoE

        if isinstance(layer, LinearBase):
            if is_layer_skipped(prefix, self.ignored_layers):
                return UnquantizedLinearMethod()
            return Fp8LinearMethod(self)
        elif isinstance(layer, FusedMoE):
            return Fp8MoEMethod(self)
        return None

    def get_scaled_act_names(self) -> List[str]:
        return []


class Fp8LinearMethod(LinearMethodBase):
    """Linear method for FP8.
    Supports loading FP8 checkpoints with static weight scale and
    dynamic/static activation scale.

    Also supports loading quantized FP16/BF16 model checkpoints with dynamic
    activation scaling. The weight scaling factor will be initialized after
    the model weights are loaded.

    Limitations:
    1. Only support per-tensor quantization due to torch._scaled_mm support.
    2. Only support float8_e4m3fn data type due to the limitation of
       torch._scaled_mm (https://github.com/pytorch/pytorch/blob/2e48b39603411a41c5025efbe52f89560b827825/aten/src/ATen/native/cuda/Blas.cpp#L854-L856)

    Args:
        quant_config: The quantization config.
    """

<<<<<<< HEAD
    def __init__(self, quant_config: Fp8Config):
=======
    def __init__(self, quant_config: Union[Fp8Config, W4AFp8Config]):
>>>>>>> f62d75b6
        self.quant_config = quant_config
        self.cutlass_fp8_supported = cutlass_fp8_supported()

        # For GPUs that lack FP8 hardware support, we can leverage the Marlin
        # kernel for fast weight-only FP8 quantization
        self.use_marlin = (
            get_bool_env_var("SGLANG_FORCE_FP8_MARLIN") and MARLIN_FP8_AVAILABLE
        )
        # Disable marlin for ROCm
        if _is_hip:
            self.use_marlin = False

        self.block_quant = self.quant_config.weight_block_size is not None
        if self.block_quant:
            # Marlin doesn't support block-wise fp8
            self.use_marlin = False

        self.w8a8_block_fp8_linear = dispatch_w8a8_block_fp8_linear()

    def create_weights(
        self,
        layer: torch.nn.Module,
        input_size_per_partition: int,
        output_partition_sizes: List[int],
        input_size: int,
        output_size: int,
        params_dtype: torch.dtype,
        **extra_weight_attrs,
    ):
        output_size_per_partition = sum(output_partition_sizes)
        weight_loader = extra_weight_attrs.get("weight_loader")

        tp_size = get_tensor_model_parallel_world_size()
        if self.block_quant:
            block_n, block_k = (
                self.quant_config.weight_block_size[0],
                self.quant_config.weight_block_size[1],
            )
            # Required by row parallel
            if tp_size > 1 and input_size // input_size_per_partition == tp_size:
                if input_size_per_partition % block_k != 0:
                    raise ValueError(
                        f"Weight input_size_per_partition = "
                        f"{input_size_per_partition} is not divisible by "
                        f"weight quantization block_k = {block_k}."
                    )
            # Required by column parallel or enabling merged weights
            if (
                tp_size > 1 and output_size // output_size_per_partition == tp_size
            ) or len(output_partition_sizes) > 1:
                for output_partition_size in output_partition_sizes:
                    if output_partition_size % block_n != 0:
                        raise ValueError(
                            f"Weight output_partition_size = "
                            f"{output_partition_size} is not divisible by "
                            f"weight quantization block_n = {block_n}."
                        )

        layer.logical_widths = output_partition_sizes
        layer.input_size_per_partition = input_size_per_partition
        layer.output_size_per_partition = output_size_per_partition
        layer.orig_dtype = params_dtype

        # WEIGHT
        weight_dtype = (
            torch.float8_e4m3fn
            if self.quant_config.is_checkpoint_fp8_serialized
            else params_dtype
        )

        weight = ModelWeightParameter(
            data=torch.empty(
                output_size_per_partition, input_size_per_partition, dtype=weight_dtype
            ),
            input_dim=1,
            output_dim=0,
            weight_loader=weight_loader,
        )
        layer.register_parameter("weight", weight)

        # If checkpoint is serialized fp8, load them.
        # Otherwise, wait until process_weights_after_loading.
        if self.quant_config.is_checkpoint_fp8_serialized:
            # WEIGHT SCALE
            if self.block_quant:
                assert self.quant_config.activation_scheme == "dynamic"
                scale = BlockQuantScaleParameter(
                    data=torch.empty(
                        (output_size_per_partition + block_n - 1) // block_n,
                        (input_size_per_partition + block_k - 1) // block_k,
                        dtype=torch.float32,
                    ),
                    input_dim=1,
                    output_dim=0,
                    weight_loader=weight_loader,
                )
                scale[:] = torch.finfo(torch.float32).min
                layer.register_parameter("weight_scale_inv", scale)
            else:
                scale = PerTensorScaleParameter(
                    data=torch.empty(len(output_partition_sizes), dtype=torch.float32),
                    weight_loader=weight_loader,
                )
                scale[:] = torch.finfo(torch.float32).min
                layer.register_parameter("weight_scale", scale)

            # INPUT ACTIVATION SCALE
            if self.quant_config.activation_scheme == "static":
                scale = PerTensorScaleParameter(
                    data=torch.empty(len(output_partition_sizes), dtype=torch.float32),
                    weight_loader=weight_loader,
                )

                scale[:] = torch.finfo(torch.float32).min
                layer.register_parameter("input_scale", scale)
            else:
                layer.register_parameter("input_scale", None)

    def process_weights_after_loading(self, layer: Module) -> None:
        # Block quant doesn't need to process weights after loading
        if self.block_quant:
            # If ROCm, normalize the weights and scales to e4m3fnuz
            if _is_fp8_fnuz:
                # activation_scheme: dynamic
                weight, weight_scale, _ = normalize_e4m3fn_to_e4m3fnuz(
                    weight=layer.weight,
                    weight_scale=layer.weight_scale_inv,
                    input_scale=None,
                )

                layer.input_scale = None
            else:
                weight, weight_scale = layer.weight.data, layer.weight_scale_inv.data
            # layer.weight = torch.nn.Parameter(weight, requires_grad=False)
            # layer.weight_scale_inv = torch.nn.Parameter(
            #     weight_scale, requires_grad=False
            # )
            return

        layer.weight = torch.nn.Parameter(layer.weight.data, requires_grad=False)

        # If checkpoint not serialized fp8, quantize the weights.
        if not self.quant_config.is_checkpoint_fp8_serialized:
            if self.cutlass_fp8_supported or self.use_marlin:
                # apply per-channel quantization default, as cutlass sgl-kernel and marlin only support per-channel scale
                qweight, weight_scale = per_token_group_quant_fp8(
                    layer.weight, layer.weight.shape[-1]
                )
                weight_scale = weight_scale.t().contiguous()
            else:
                # per-tensor quantization
                qweight, weight_scale = input_to_float8(layer.weight)

            # Update the layer with the new values.
            layer.weight = Parameter(qweight.t(), requires_grad=False)
            layer.weight_scale = Parameter(weight_scale, requires_grad=False)
            layer.input_scale = None

        # If checkpoint is fp8, handle that there are N scales for N
        # shards in a fused module
        else:
            layer.weight_scale = torch.nn.Parameter(
                layer.weight_scale.data, requires_grad=False
            )
            if self.quant_config.activation_scheme == "static":
                layer.input_scale = torch.nn.Parameter(
                    layer.input_scale.data, requires_grad=False
                )

            # cutlass sgl-kernel and marlin only support per-channel scale
            if self.cutlass_fp8_supported or self.use_marlin:
                weight = layer.weight
                weight_scale = convert_to_channelwise(
                    layer.weight_scale, layer.logical_widths
                )
            else:
                # Dequant -> Quant with max scale so we can run per tensor.
                weight = layer.weight
                weight_scale = layer.weight_scale
                # If ROCm, normalize the weights and scales to e4m3fnuz
                if _is_fp8_fnuz:
                    weight, weight_scale, input_scale = normalize_e4m3fn_to_e4m3fnuz(
                        weight=weight,
                        weight_scale=weight_scale,
                        input_scale=layer.input_scale,
                    )
                    if input_scale is not None:
                        layer.input_scale = Parameter(input_scale, requires_grad=False)

                weight_scale, weight = requantize_with_max_scale(
                    weight=weight,
                    weight_scale=weight_scale,
                    logical_widths=layer.logical_widths,
                )

            # Update layer with new values.
            layer.weight = Parameter(weight.t(), requires_grad=False)
            weight_scale = weight_scale.t().contiguous()
            layer.weight_scale = Parameter(weight_scale, requires_grad=False)
            if self.quant_config.activation_scheme == "static":
                layer.input_scale = Parameter(
                    layer.input_scale.max(), requires_grad=False
                )

        if self.use_marlin:
            prepare_fp8_layer_for_marlin(layer)
            # Activations not quantized for marlin.
            del layer.input_scale

    def apply(
        self,
        layer: torch.nn.Module,
        x: torch.Tensor,
        bias: Optional[torch.Tensor] = None,
    ) -> torch.Tensor:

        if self.use_marlin:
            return apply_fp8_marlin_linear(
                input=x,
                weight=layer.weight,
                weight_scale=layer.weight_scale,
                workspace=layer.workspace,
                size_n=layer.output_size_per_partition,
                size_k=layer.input_size_per_partition,
                bias=bias,
            )

        if self.block_quant:
            return self.w8a8_block_fp8_linear(
                input=x,
                weight=layer.weight,
                block_size=self.quant_config.weight_block_size,
                weight_scale=layer.weight_scale_inv,
                input_scale=None,
                bias=bias,
            )

        return apply_fp8_linear(
            input=x,
            weight=layer.weight,
            weight_scale=layer.weight_scale,
            input_scale=layer.input_scale,
            bias=bias,
            cutlass_fp8_supported=self.cutlass_fp8_supported,
            use_per_token_if_dynamic=False,
        )


class Fp8MoEMethod(FusedMoEMethodBase):
    """MoE method for FP8.
    Supports loading FP8 checkpoints with static weight scale and
    dynamic/static activation scale.

    Also supports loading quantized FP16/BF16 model checkpoints with dynamic
    activation scaling. The weight scaling factor will be initialized after
    the model weights are loaded.

    Args:
        quant_config: The quantization config.
    """

    def __init__(self, quant_config: Fp8Config):
        self.quant_config = quant_config
        self.block_quant = self.quant_config.weight_block_size is not None
        self.cutlass_fp8_supported = cutlass_fp8_supported()

    def create_weights(
        self,
        layer: Module,
        num_experts: int,
        hidden_size: int,
        intermediate_size: int,
        params_dtype: torch.dtype,
        **extra_weight_attrs,
    ):
        from sglang.srt.layers.moe.fused_moe_triton import FusedMoeWeightScaleSupported

        if self.quant_config.is_checkpoint_fp8_serialized:
            params_dtype = torch.uint32 if _use_hip_int4 else torch.float8_e4m3fn
        tp_size = get_tensor_model_parallel_world_size()
        if self.block_quant:
            block_n, block_k = (
                self.quant_config.weight_block_size[0],
                self.quant_config.weight_block_size[1],
            )
            # NOTE(HandH1998): To ensure proper alignment of the block-wise quantization scales, the output_size of the weights for both the gate and up layers must be divisible by block_n.
            # Required by column parallel or enabling merged weights
            if intermediate_size % block_n != 0:
                raise ValueError(
                    f"The output_size of gate's and up's weight = "
                    f"{intermediate_size} is not divisible by "
                    f"weight quantization block_n = {block_n}."
                )
            if tp_size > 1:
                # Required by row parallel
                if intermediate_size % block_k != 0:
                    raise ValueError(
                        f"The input_size of down's weight = "
                        f"{intermediate_size} is not divisible by "
                        f"weight quantization block_k = {block_k}."
                    )

        # WEIGHTS
        if _is_hip and _use_hip_int4:
            # INT4 MoE weight - INT32 packed
            w13_weight = torch.nn.Parameter(
                torch.empty(
                    num_experts,
                    2 * intermediate_size,
                    hidden_size // 8,
                    dtype=params_dtype,
                ),
                requires_grad=False,
            )
            w2_weight = torch.nn.Parameter(
                torch.empty(
                    num_experts, hidden_size, intermediate_size // 8, dtype=params_dtype
                ),
                requires_grad=False,
            )
        else:
            w13_weight = torch.nn.Parameter(
                torch.empty(
                    num_experts, 2 * intermediate_size, hidden_size, dtype=params_dtype
                ),
                requires_grad=False,
            )
            w2_weight = torch.nn.Parameter(
                torch.empty(
                    num_experts, hidden_size, intermediate_size, dtype=params_dtype
                ),
                requires_grad=False,
            )

        layer.register_parameter("w13_weight", w13_weight)
        set_weight_attrs(w13_weight, extra_weight_attrs)

        layer.register_parameter("w2_weight", w2_weight)
        set_weight_attrs(w2_weight, extra_weight_attrs)

        # WEIGHT_SCALES
        if self.block_quant:
            w13_weight_scale = torch.nn.Parameter(
                torch.ones(
                    num_experts,
                    2 * ((intermediate_size + block_n - 1) // block_n),
                    (hidden_size + block_k - 1) // block_k,
                    dtype=torch.float32,
                ),
                requires_grad=False,
            )
            w2_weight_scale = torch.nn.Parameter(
                torch.ones(
                    num_experts,
                    (hidden_size + block_n - 1) // block_n,
                    (intermediate_size + block_k - 1) // block_k,
                    dtype=torch.float32,
                ),
                requires_grad=False,
            )
            layer.register_parameter("w13_weight_scale_inv", w13_weight_scale)
            layer.register_parameter("w2_weight_scale_inv", w2_weight_scale)
            assert self.quant_config.activation_scheme == "dynamic"
            if (
                get_bool_env_var("SGLANG_CUTLASS_MOE")
                and self.cutlass_fp8_supported
                and is_sm100_supported()
            ):
                self.ab_strides1 = torch.full(
                    (num_experts,),
                    hidden_size,
                    device=w13_weight.device,
                    dtype=torch.int64,
                )
                self.c_strides1 = torch.full(
                    (num_experts,),
                    2 * intermediate_size,
                    device=w13_weight.device,
                    dtype=torch.int64,
                )
                self.ab_strides2 = torch.full(
                    (num_experts,),
                    intermediate_size,
                    device=w2_weight.device,
                    dtype=torch.int64,
                )
                self.c_strides2 = torch.full(
                    (num_experts,),
                    hidden_size,
                    device=w2_weight.device,
                    dtype=torch.int64,
                )
                self.workspace = torch.empty(
                    90000, device=w13_weight.device, dtype=torch.uint8
                )
                self.a_ptr = torch.empty(
                    num_experts, device=w13_weight.device, dtype=torch.int64
                )
                self.b_ptr = torch.empty(
                    num_experts, device=w13_weight.device, dtype=torch.int64
                )
                self.out_ptr = torch.empty(
                    num_experts, device=w13_weight.device, dtype=torch.int64
                )
                self.a_scales_ptr = torch.empty(
                    num_experts, device=w13_weight.device, dtype=torch.int64
                )
                self.b_scales_ptr = torch.empty(
                    num_experts, device=w13_weight.device, dtype=torch.int64
                )
                self.expert_offsets = torch.empty(
                    num_experts + 1, device=w13_weight.device, dtype=torch.int32
                )
                self.problem_sizes1 = torch.empty(
                    num_experts, 3, device=w13_weight.device, dtype=torch.int32
                )
                self.problem_sizes2 = torch.empty(
                    num_experts, 3, device=w13_weight.device, dtype=torch.int32
                )

        else:
            # Allocate 2 scales for w1 and w3 respectively.
            # They will be combined to a single scale after weight loading.
            w13_weight_scale = torch.nn.Parameter(
                torch.ones(num_experts, 2, dtype=torch.float32), requires_grad=False
            )
            w2_weight_scale = torch.nn.Parameter(
                torch.ones(num_experts, dtype=torch.float32), requires_grad=False
            )
            layer.register_parameter("w13_weight_scale", w13_weight_scale)
            layer.register_parameter("w2_weight_scale", w2_weight_scale)

            if _is_hip:  # _use_aiter: TODO: add check back after triton kernel
                # ROCm - using column scaling, duplicate scaling numbers in case per tensor scaling
                w13_weight_scale1 = torch.nn.Parameter(
                    torch.ones(num_experts, 2 * intermediate_size, dtype=torch.float32),
                    requires_grad=False,
                )
                w2_weight_scale1 = torch.nn.Parameter(
                    torch.ones(num_experts, hidden_size, dtype=torch.float32),
                    requires_grad=False,
                )
                layer.register_parameter("w13_weight_scale1", w13_weight_scale1)
                layer.register_parameter("w2_weight_scale1", w2_weight_scale1)

        # Add the quantization method used (per tensor/grouped/channel)
        # to ensure the weight scales are loaded in properly
        extra_weight_attrs.update(
            {"quant_method": FusedMoeWeightScaleSupported.BLOCK.value}
            if self.block_quant
            else {"quant_method": FusedMoeWeightScaleSupported.TENSOR.value}
        )
        # If loading fp8 checkpoint, pass the weight loaders.
        # If loading an fp16 checkpoint, do not (we will quantize in
        #   process_weights_after_loading()
        if self.quant_config.is_checkpoint_fp8_serialized:
            set_weight_attrs(w13_weight_scale, extra_weight_attrs)
            set_weight_attrs(w2_weight_scale, extra_weight_attrs)

            if _is_hip and _use_hip_int4:
                extra_weight_attrs.update(
                    {"quant_method": FusedMoeWeightScaleSupported.CHANNEL.value}
                )
                set_weight_attrs(w13_weight_scale1, extra_weight_attrs)
                set_weight_attrs(w2_weight_scale1, extra_weight_attrs)

        # INPUT_SCALES
        if self.quant_config.activation_scheme == "static":
            if not self.quant_config.is_checkpoint_fp8_serialized:
                raise ValueError(
                    "Found static activation scheme for checkpoint that "
                    "was not serialized fp8."
                )

            w13_input_scale = torch.nn.Parameter(
                torch.ones(num_experts, dtype=torch.float32), requires_grad=False
            )
            layer.register_parameter("w13_input_scale", w13_input_scale)
            set_weight_attrs(w13_input_scale, extra_weight_attrs)

            w2_input_scale = torch.nn.Parameter(
                torch.ones(num_experts, dtype=torch.float32), requires_grad=False
            )
            layer.register_parameter("w2_input_scale", w2_input_scale)
            set_weight_attrs(w2_input_scale, extra_weight_attrs)

        else:
            layer.w13_input_scale = None
            layer.w2_input_scale = None

    def process_weights_after_loading(self, layer: Module) -> None:
        if _is_hip and _use_hip_int4:
            self.process_weights_hip_int4(layer)
            return

        # Block quant doesn't need to process weights after loading
        if self.block_quant:
            # If ROCm, normalize the weights and scales to e4m3fnuz
            if _is_fp8_fnuz:
                # activation_scheme: dynamic
                w13_weight, w13_weight_scale, _ = normalize_e4m3fn_to_e4m3fnuz(
                    weight=layer.w13_weight,
                    weight_scale=layer.w13_weight_scale_inv,
                    input_scale=None,
                )
                w2_weight, w2_weight_scale, _ = normalize_e4m3fn_to_e4m3fnuz(
                    weight=layer.w2_weight,
                    weight_scale=layer.w2_weight_scale_inv,
                    input_scale=None,
                )
                # Reset the parameter
                layer.w13_weight = torch.nn.Parameter(w13_weight, requires_grad=False)
                layer.w13_weight_scale_inv = torch.nn.Parameter(
                    w13_weight_scale, requires_grad=False
                )
                layer.w13_input_scale = None
                layer.w2_weight = torch.nn.Parameter(w2_weight, requires_grad=False)
                layer.w2_weight_scale_inv = torch.nn.Parameter(
                    w2_weight_scale, requires_grad=False
                )
                layer.w2_input_scale = None

            if _use_aiter:
                # Pre-shuffle weights
                layer.w13_weight.data = shuffle_weight(
                    layer.w13_weight.contiguous(), (16, 16)
                )
                layer.w2_weight.data = shuffle_weight(
                    layer.w2_weight.contiguous(), (16, 16)
                )
            return

        # If checkpoint is fp16 or bfloat16, quantize in place.
        if not self.quant_config.is_checkpoint_fp8_serialized:
            # If ROCm, fp8_dtype will be float8_e4m3fnuz (MI300x HW)
            w13_weight = torch.empty_like(layer.w13_weight.data, dtype=fp8_dtype)
            w2_weight = torch.empty_like(layer.w2_weight.data, dtype=fp8_dtype)

            # Re-initialize w13_scale because we directly quantize
            # merged w13 weights and generate a single scaling factor.
            layer.w13_weight_scale = torch.nn.Parameter(
                torch.ones(
                    layer.num_experts, dtype=torch.float32, device=w13_weight.device
                ),
                requires_grad=False,
            )
            for expert in range(layer.num_experts):
                w13_weight[expert, :, :], layer.w13_weight_scale[expert] = (
                    scaled_fp8_quant(layer.w13_weight.data[expert, :, :])
                )
                w2_weight[expert, :, :], layer.w2_weight_scale[expert] = (
                    scaled_fp8_quant(layer.w2_weight.data[expert, :, :])
                )
            layer.w13_weight = torch.nn.Parameter(w13_weight, requires_grad=False)
            layer.w2_weight = torch.nn.Parameter(w2_weight, requires_grad=False)

            if _is_hip:
                self.process_weights_hip_scale_padding(layer)
            return

        # If checkpoint is fp8, we need to handle that the
        # MoE kernels require single activation scale and single weight
        # scale for w13 per expert.
        else:
            # Fp8 moe kernels require a single activation scale.
            # We take the max of all the scales in case they differ.
            if self.quant_config.activation_scheme == "static":
                if layer.w13_input_scale is None or layer.w2_input_scale is None:
                    raise ValueError(
                        "QuantConfig has static quantization, but found "
                        "activation scales are None."
                    )
                if not all_close_1d(layer.w13_input_scale) or not all_close_1d(
                    layer.w2_input_scale
                ):
                    print_warning_once(
                        "Found input_scales that are not equal for "
                        "fp8 MoE layer. Using the maximum across experts "
                        "for each layer. "
                    )
                layer.w13_input_scale = torch.nn.Parameter(
                    layer.w13_input_scale.max(), requires_grad=False
                )
                layer.w2_input_scale = torch.nn.Parameter(
                    layer.w2_input_scale.max(), requires_grad=False
                )

            # If ROCm, normalize the weights and scales to e4m3fnuz
            if _is_fp8_fnuz:
                # Normalize the weights and scales
                w13_weight, w13_weight_scale, w13_input_scale = (
                    normalize_e4m3fn_to_e4m3fnuz(
                        layer.w13_weight, layer.w13_weight_scale, layer.w13_input_scale
                    )
                )
                w2_weight, w2_weight_scale, w2_input_scale = (
                    normalize_e4m3fn_to_e4m3fnuz(
                        layer.w2_weight, layer.w2_weight_scale, layer.w2_input_scale
                    )
                )
                # Reset the parameter
                layer.w13_weight = torch.nn.Parameter(w13_weight, requires_grad=False)
                layer.w13_weight_scale = torch.nn.Parameter(
                    w13_weight_scale, requires_grad=False
                )
                if w13_input_scale is not None:
                    layer.w13_input_scale = torch.nn.Parameter(
                        w13_input_scale, requires_grad=False
                    )
                layer.w2_weight = torch.nn.Parameter(w2_weight, requires_grad=False)
                layer.w2_weight_scale = torch.nn.Parameter(
                    w2_weight_scale, requires_grad=False
                )
                if w2_input_scale is not None:
                    layer.w2_input_scale = torch.nn.Parameter(
                        w2_input_scale, requires_grad=False
                    )
            # Fp8 moe kernel needs single weight scale for w13 per expert.
            # We take the max then dequant and requant each expert.
            assert layer.w13_weight_scale is not None
            shard_size = layer.intermediate_size_per_partition
            max_w13_scales = layer.w13_weight_scale.max(dim=1).values
            for expert_id in range(layer.num_experts):
                start = 0
                for shard_id in range(2):
                    dq_weight = per_tensor_dequantize(
                        layer.w13_weight[expert_id][start : start + shard_size, :],
                        layer.w13_weight_scale[expert_id][shard_id],
                    )
                    (
                        layer.w13_weight[expert_id][start : start + shard_size, :],
                        _,
                    ) = scaled_fp8_quant(dq_weight, max_w13_scales[expert_id])
                    start += shard_size

            layer.w13_weight_scale = torch.nn.Parameter(
                max_w13_scales, requires_grad=False
            )

            if _is_hip:
                self.process_weights_hip_scale_padding(layer)
            return

    def process_weights_hip_int4(self, layer: Module):
        # TODO: _use_aiter: add after triton kernel added
        # INT4-FP8 (INT4 MoE Weight, FP8 Compute)
        # Weight Permutation
        layer.w13_weight = torch.nn.Parameter(
            shuffle_weight(layer.w13_weight.data, (16, 16)),
            requires_grad=False,
        )
        torch.cuda.empty_cache()
        layer.w2_weight = torch.nn.Parameter(
            shuffle_weight(layer.w2_weight.data, (16, 16)),
            requires_grad=False,
        )
        torch.cuda.empty_cache()

        # INT4-FP8 : offset INT4 w13_weight_scale1 to single w13_weight_scale
        # Fp8 moe kernel needs single fp8 w13_weight_scale for w13 per expert.
        # We won't do requant each expert's fp8 weight (not direct available),
        # instead we adjust half of INT4 w13_weight_scale1 numbers
        assert layer.w13_weight_scale is not None
        shard_size = layer.intermediate_size_per_partition
        max_w13_scales = layer.w13_weight_scale.max(dim=1).values
        for expert_id in range(layer.num_experts):
            start = 0
            max_w13_scale_fp8 = max_w13_scales[expert_id]
            for shard_id in range(2):
                if layer.w13_weight_scale[expert_id][shard_id] != max_w13_scale_fp8:
                    int4_rescale = (
                        layer.w13_weight_scale[expert_id][shard_id] / max_w13_scale_fp8
                    )
                    layer.w13_weight_scale1[expert_id][
                        start : start + shard_size
                    ] *= int4_rescale
                start += shard_size

        layer.w13_weight_scale = torch.nn.Parameter(max_w13_scales, requires_grad=False)

        # special hack to asm_moe, which takes (weight_scale1 * weight_scale) as post GEMM scaling
        # optimal design - shall apply per-column weight_scale1 before GEMM, and weight_scale post
        for expert_id in range(layer.num_experts):
            layer.w13_weight_scale1[expert_id] *= max_w13_scales[expert_id]
            layer.w2_weight_scale1[expert_id] *= layer.w2_weight_scale[expert_id]

    def process_weights_hip_scale_padding(self, layer: Module):
        from sglang.srt.layers.moe.fused_moe_triton.fused_moe import (
            padding_size,  # Avoid circular import
        )

        if _use_aiter:
            layer.w13_weight = torch.nn.Parameter(
                shuffle_weight(layer.w13_weight.data, (16, 16)),
                requires_grad=False,
            )
            torch.cuda.empty_cache()
            layer.w2_weight = torch.nn.Parameter(
                shuffle_weight(layer.w2_weight.data, (16, 16)),
                requires_grad=False,
            )
            torch.cuda.empty_cache()
            # ROCm (_use_aiter): using column-wise scaling
            layer.w13_weight_scale1 *= layer.w13_weight_scale.unsqueeze(-1)
            layer.w2_weight_scale1 *= layer.w2_weight_scale.unsqueeze(-1)
        elif get_bool_env_var("SGLANG_MOE_PADDING"):
            # If ROCm, apply weight padding (min. Mem channel contention) only if set
            layer.w13_weight = torch.nn.Parameter(
                F.pad(layer.w13_weight.data, (0, padding_size), "constant", 0),
                requires_grad=False,
            )
            torch.cuda.empty_cache()
            layer.w2_weight = torch.nn.Parameter(
                F.pad(layer.w2_weight.data, (0, padding_size), "constant", 0),
                requires_grad=False,
            )
            torch.cuda.empty_cache()

    def apply(
        self,
        layer: torch.nn.Module,
        x: torch.Tensor,
        topk_output: TopKOutput,
        *,
        activation: str = "silu",
        apply_router_weight_on_input: bool = False,
        inplace: bool = True,
        no_combine: bool = False,
        routed_scaling_factor: Optional[float] = None,
    ) -> torch.Tensor:
        from sglang.srt.layers.moe.fused_moe_triton.fused_moe import fused_experts

<<<<<<< HEAD
=======
        if use_intel_amx_backend(layer):
            from sglang.srt.layers.moe.topk import apply_topk_weights_cpu

            topk_weights, topk_ids, _ = topk_output
            x, topk_weights = apply_topk_weights_cpu(
                apply_router_weight_on_input, topk_weights, x
            )

            return torch.ops.sgl_kernel.fused_experts_cpu(
                x,
                layer.w13_weight,
                layer.w2_weight,
                topk_weights,
                topk_ids,
                False,  # inplace See [Note] inplace should be False in fused_experts.
                False,  # use_int8_w8a8
                True,  # use_fp8_w8a16
                layer.w13_weight_scale_inv,  # w1_scale
                layer.w2_weight_scale_inv,  # w2_scale
                self.quant_config.weight_block_size,  # block_size
                None,  # a1_scale
                None,  # a2_scale
                True,  # is_vnni
            )

>>>>>>> f62d75b6
        if _is_hip:
            ret = self.maybe_apply_hip_fused_experts(
                layer,
                x,
                topk_output,
                activation,
                no_combine,
            )
            if ret is not None:
                return ret

        if (
            get_bool_env_var("SGLANG_CUTLASS_MOE")
            and self.cutlass_fp8_supported
            and self.block_quant
            and is_sm100_supported()
        ):
            from sglang.srt.layers.moe.cutlass_moe import cutlass_fused_experts_fp8

            topk_weights, topk_ids, _ = topk_output
            return cutlass_fused_experts_fp8(
                x,
                layer.w13_weight.transpose(1, 2),
                layer.w2_weight.transpose(1, 2),
                layer.w13_weight_scale_inv.transpose(1, 2),
                layer.w2_weight_scale_inv.transpose(1, 2),
                topk_weights,
                topk_ids,
                self.ab_strides1,
                self.c_strides1,
                self.ab_strides2,
                self.c_strides2,
                self.workspace,
                self.a_ptr,
                self.b_ptr,
                self.out_ptr,
                self.a_scales_ptr,
                self.b_scales_ptr,
                self.expert_offsets,
                self.problem_sizes1,
                self.problem_sizes2,
                use_fp8_blockscale=True,
            )
        # Expert fusion with FP8 quantization
        return fused_experts(
            x,
            layer.w13_weight,
            layer.w2_weight,
            topk_output=topk_output,
            inplace=inplace and not no_combine,
            activation=activation,
            apply_router_weight_on_input=apply_router_weight_on_input,
            use_fp8_w8a8=True,
            w1_scale=(
                layer.w13_weight_scale_inv
                if self.block_quant
                else layer.w13_weight_scale
            ),
            w2_scale=(
                layer.w2_weight_scale_inv if self.block_quant else layer.w2_weight_scale
            ),
            a1_scale=layer.w13_input_scale,
            a2_scale=layer.w2_input_scale,
            block_shape=self.quant_config.weight_block_size,
            no_combine=no_combine,
            routed_scaling_factor=routed_scaling_factor,
        )

    def maybe_apply_hip_fused_experts(
        self,
        layer: torch.nn.Module,
        x: torch.Tensor,
        topk_output: TopKOutput,
        activation: str = "silu",
        no_combine: bool = False,
    ) -> Optional[torch.Tensor]:
        topk_weights, topk_ids, _ = topk_output
        if _use_hip_int4:
            # TODO: add triton kernel and add check _use_aiter
            assert not no_combine, f"{no_combine=} is not supported."
            return ck_moe_2stages(
                x,
                layer.w13_weight,
                layer.w2_weight,
                topk_weights,
                topk_ids,
                QuantType.per_Token,
                layer.w13_weight_scale1,
                layer.w2_weight_scale1,
                activation=(
                    ActivationType.Silu if activation == "silu" else ActivationType.Gelu
                ),
            )

        if _use_aiter:
            assert not no_combine, f"{no_combine=} is not supported."
            if self.block_quant:
                # TODO(_use_aiter): FP8 block_quant only supports 'silu' for the time-being.
                assert (
                    activation == "silu"
                ), f"_use_aiter: FP8 bloack_quant {activation=} will be supported later, unset _use_aiter"
                return asm_moe(
                    x,
                    layer.w13_weight,
                    layer.w2_weight,
                    topk_weights,
                    topk_ids,
                    layer.w13_weight_scale_inv,
                    layer.w2_weight_scale_inv,
                    block_shape=tuple(self.quant_config.weight_block_size),
                    expert_mask=None,
                )
            else:
                return ck_moe_2stages(
                    x,
                    layer.w13_weight,
                    layer.w2_weight,
                    topk_weights,
                    topk_ids,
                    QuantType.per_Token,
                    layer.w13_weight_scale1,
                    layer.w2_weight_scale1,
                    activation=(
                        ActivationType.Silu
                        if activation == "silu"
                        else ActivationType.Gelu
                    ),
                )
        return None


class Fp8EPMoEMethod(Fp8MoEMethod):
    """MoE method for FP8.
    Supports loading FP8 checkpoints with static weight scale and
    dynamic/static activation scale.

    Args:
        quant_config: The quantization config.
    """

    def __init__(self, quant_config: Fp8Config):
        self.quant_config = quant_config
        self.block_quant = self.quant_config.weight_block_size is not None

    def create_weights(
        self,
        layer: Module,
        num_experts_per_partition: int,
        hidden_size: int,
        intermediate_size: int,
        params_dtype: torch.dtype,
        **extra_weight_attrs,
    ):
        from sglang.srt.layers.moe.fused_moe_triton import FusedMoeWeightScaleSupported

        if self.quant_config.is_checkpoint_fp8_serialized:
            params_dtype = torch.float8_e4m3fn

        tp_size = get_tensor_model_parallel_world_size()
        if self.block_quant:
            block_n, block_k = (
                self.quant_config.weight_block_size[0],
                self.quant_config.weight_block_size[1],
            )
            # NOTE(HandH1998): To ensure proper alignment of the block-wise quantization scales, the output_size of the weights for both the gate and up layers must be divisible by block_n.
            # Required by column parallel or enabling merged weights
            if intermediate_size % block_n != 0:
                raise ValueError(
                    f"The output_size of gate's and up's weight = "
                    f"{intermediate_size} is not divisible by "
                    f"weight quantization block_n = {block_n}."
                )
            if tp_size > 1:
                # Required by row parallel
                if intermediate_size % block_k != 0:
                    raise ValueError(
                        f"The input_size of down's weight = "
                        f"{intermediate_size} is not divisible by "
                        f"weight quantization block_k = {block_k}."
                    )

        # WEIGHTS
        w13_weight = torch.nn.Parameter(
            torch.empty(
                num_experts_per_partition,
                2 * intermediate_size,
                hidden_size,
                dtype=params_dtype,
            ),
            requires_grad=False,
        )
        layer.register_parameter("w13_weight", w13_weight)
        set_weight_attrs(w13_weight, extra_weight_attrs)

        w2_weight = torch.nn.Parameter(
            torch.empty(
                num_experts_per_partition,
                hidden_size,
                intermediate_size,
                dtype=params_dtype,
            ),
            requires_grad=False,
        )
        layer.register_parameter("w2_weight", w2_weight)
        set_weight_attrs(w2_weight, extra_weight_attrs)

        # WEIGHT_SCALES
        if self.block_quant:
            w13_weight_scale = torch.nn.Parameter(
                torch.ones(
                    num_experts_per_partition,
                    2 * ((intermediate_size + block_n - 1) // block_n),
                    (hidden_size + block_k - 1) // block_k,
                    dtype=torch.float32,
                ),
                requires_grad=False,
            )
            w2_weight_scale = torch.nn.Parameter(
                torch.ones(
                    num_experts_per_partition,
                    (hidden_size + block_n - 1) // block_n,
                    (intermediate_size + block_k - 1) // block_k,
                    dtype=torch.float32,
                ),
                requires_grad=False,
            )
            layer.register_parameter("w13_weight_scale_inv", w13_weight_scale)
            layer.register_parameter("w2_weight_scale_inv", w2_weight_scale)
            assert self.quant_config.activation_scheme == "dynamic"
        else:
            # WEIGHT_SCALES
            # Allocate 2 scales for w1 and w3 respectively.
            w13_weight_scale = torch.nn.Parameter(
                torch.ones(num_experts_per_partition, 2, dtype=torch.float32),
                requires_grad=False,
            )
            layer.register_parameter("w13_weight_scale", w13_weight_scale)

            w2_weight_scale = torch.nn.Parameter(
                torch.ones(num_experts_per_partition, dtype=torch.float32),
                requires_grad=False,
            )
            layer.register_parameter("w2_weight_scale", w2_weight_scale)
        # Add the quantization method used (per tensor/grouped/channel)
        # to ensure the weight scales are loaded in properly
        extra_weight_attrs.update(
            {"quant_method": FusedMoeWeightScaleSupported.BLOCK.value}
            if self.block_quant
            else {"quant_method": FusedMoeWeightScaleSupported.TENSOR.value}
        )
        # If loading fp8 checkpoint, pass the weight loaders.
        # If loading an fp16 checkpoint, do not (we will quantize in
        #   process_weights_after_loading()
        if self.quant_config.is_checkpoint_fp8_serialized:
            set_weight_attrs(w13_weight_scale, extra_weight_attrs)
            set_weight_attrs(w2_weight_scale, extra_weight_attrs)

        # INPUT_SCALES
        if self.quant_config.activation_scheme == "static":
            if not self.quant_config.is_checkpoint_fp8_serialized:
                raise ValueError(
                    "Found static activation scheme for checkpoint that "
                    "was not serialized fp8."
                )

            w13_input_scale = torch.nn.Parameter(
                torch.ones(num_experts_per_partition, dtype=torch.float32),
                requires_grad=False,
            )
            layer.register_parameter("w13_input_scale", w13_input_scale)
            set_weight_attrs(w13_input_scale, extra_weight_attrs)

            w2_input_scale = torch.nn.Parameter(
                torch.ones(num_experts_per_partition, dtype=torch.float32),
                requires_grad=False,
            )
            layer.register_parameter("w2_input_scale", w2_input_scale)
            set_weight_attrs(w2_input_scale, extra_weight_attrs)

        else:
            layer.w13_input_scale = None
            layer.w2_input_scale = None

    def process_weights_after_loading(self, layer: Module) -> None:

        # If checkpoint is fp16, quantize in place.
        if not self.quant_config.is_checkpoint_fp8_serialized:
            # If rocm, use float8_e4m3fnuz as dtype
            fp8_dtype = torch.float8_e4m3fnuz if _is_hip else torch.float8_e4m3fn
            w13_weight = torch.empty_like(layer.w13_weight.data, dtype=fp8_dtype)
            w2_weight = torch.empty_like(layer.w2_weight.data, dtype=fp8_dtype)

            layer.w13_weight_scale = torch.nn.Parameter(
                torch.ones(
                    layer.num_experts_per_partition,
                    dtype=torch.float32,
                    device=w13_weight.device,
                ),
                requires_grad=False,
            )

            for expert in range(layer.num_experts_per_partition):
                w13_weight[expert, :, :], layer.w13_weight_scale[expert] = (
                    scaled_fp8_quant(layer.w13_weight.data[expert, :, :])
                )
                w2_weight[expert, :, :], layer.w2_weight_scale[expert] = (
                    scaled_fp8_quant(layer.w2_weight.data[expert, :, :])
                )
            layer.w13_weight = torch.nn.Parameter(w13_weight, requires_grad=False)
            layer.w2_weight = torch.nn.Parameter(w2_weight, requires_grad=False)
            return

        # If checkpoint is fp8, we need to handle that the
        # MoE kernels require single activation scale and single weight
        # scale for w13 per expert.
        else:
            if self.quant_config.activation_scheme == "static":
                if layer.w13_input_scale is None or layer.w2_input_scale is None:
                    raise ValueError(
                        "QuantConfig has static quantization, but found "
                        "activation scales are None."
                    )
                layer.w13_weight_scale = torch.nn.Parameter(
                    torch.max(layer.w13_weight_scale, dim=1).values,
                    requires_grad=False,
                )
            if self.block_quant:
                # If ROCm, normalize the weights and scales to e4m3fnuz
                if _is_fp8_fnuz:
                    # activation_scheme: dynamic
                    w13_weight, w13_weight_scale, _ = normalize_e4m3fn_to_e4m3fnuz(
                        weight=layer.w13_weight,
                        weight_scale=layer.w13_weight_scale_inv,
                        input_scale=None,
                    )
                    w2_weight, w2_weight_scale, _ = normalize_e4m3fn_to_e4m3fnuz(
                        weight=layer.w2_weight,
                        weight_scale=layer.w2_weight_scale_inv,
                        input_scale=None,
                    )
                    # Reset the parameter
                    layer.w13_weight = torch.nn.Parameter(
                        w13_weight, requires_grad=False
                    )
                    layer.w13_weight_scale_inv = torch.nn.Parameter(
                        w13_weight_scale, requires_grad=False
                    )
                    layer.w13_input_scale = None
                    layer.w2_weight = torch.nn.Parameter(w2_weight, requires_grad=False)
                    layer.w2_weight_scale_inv = torch.nn.Parameter(
                        w2_weight_scale, requires_grad=False
                    )
                    layer.w2_input_scale = None
                if _use_aiter:
                    layer.w13_weight = torch.nn.Parameter(
                        shuffle_weight(layer.w13_weight.data, (16, 16)),
                        requires_grad=False,
                    )
                    layer.w2_weight = torch.nn.Parameter(
                        shuffle_weight(layer.w2_weight.data, (16, 16)),
                        requires_grad=False,
                    )
            return

    def apply(
        self,
        layer: torch.nn.Module,
        hidden_states: torch.Tensor,
        topk_output: TopKOutput,
    ) -> torch.Tensor:
        raise NotImplementedError


class Fp8KVCacheMethod(BaseKVCacheMethod):
    """
    Supports loading kv-cache scaling factors from FP8 checkpoints.
    """

    def __init__(self, quant_config: Fp8Config):
        super().__init__(quant_config)<|MERGE_RESOLUTION|>--- conflicted
+++ resolved
@@ -3,11 +3,7 @@
 from __future__ import annotations
 
 import logging
-<<<<<<< HEAD
-from typing import Any, Callable, Dict, List, Optional
-=======
 from typing import TYPE_CHECKING, Any, Dict, List, Optional, Union
->>>>>>> f62d75b6
 
 import torch
 import torch.nn.functional as F
@@ -33,15 +29,7 @@
 
 
 from sglang.srt.distributed import get_tensor_model_parallel_world_size
-<<<<<<< HEAD
-from sglang.srt.layers.linear import (
-    LinearBase,
-    LinearMethodBase,
-    UnquantizedLinearMethod,
-)
-=======
 from sglang.srt.layers.amx_utils import _amx_process_weight_after_loading
->>>>>>> f62d75b6
 from sglang.srt.layers.parameter import (
     BlockQuantScaleParameter,
     ModelWeightParameter,
@@ -77,12 +65,16 @@
 )
 from sglang.srt.layers.utils import is_sm100_supported
 from sglang.srt.utils import (
+    cpu_has_amx_support,
     get_bool_env_var,
+    is_cpu,
     is_cuda,
     is_hip,
+    is_npu,
     log_info_on_rank0,
     print_warning_once,
     set_weight_attrs,
+    use_intel_amx_backend,
 )
 
 if TYPE_CHECKING:
@@ -91,18 +83,22 @@
 
 _is_hip = is_hip()
 _is_cuda = is_cuda()
+_is_npu = is_npu()
+_is_cpu_amx_available = cpu_has_amx_support()
+_is_cpu = is_cpu()
 
 _is_fp8_fnuz = is_fp8_fnuz()
 
 _use_hip_int4 = get_bool_env_var("SGLANG_INT4_WEIGHT")
 _use_aiter = get_bool_env_var("SGLANG_USE_AITER") and _is_hip
 
-if _is_hip:
+if _is_hip and (_use_aiter or _use_hip_int4):
     from aiter import ActivationType, QuantType
+    from aiter.fused_moe import fused_moe
     from aiter.fused_moe_bf16_asm import asm_moe, ck_moe_2stages
     from aiter.ops.shuffle import shuffle_weight
 
-if not _is_cuda:
+if not (_is_cuda or _is_npu or (_is_cpu and _is_cpu_amx_available)):
     from vllm._custom_ops import scaled_fp8_quant
 
 
@@ -209,11 +205,7 @@
         quant_config: The quantization config.
     """
 
-<<<<<<< HEAD
-    def __init__(self, quant_config: Fp8Config):
-=======
     def __init__(self, quant_config: Union[Fp8Config, W4AFp8Config]):
->>>>>>> f62d75b6
         self.quant_config = quant_config
         self.cutlass_fp8_supported = cutlass_fp8_supported()
 
@@ -299,7 +291,10 @@
         if self.quant_config.is_checkpoint_fp8_serialized:
             # WEIGHT SCALE
             if self.block_quant:
-                assert self.quant_config.activation_scheme == "dynamic"
+                if hasattr(self.quant_config, "activation_scheme"):
+                    assert self.quant_config.activation_scheme == "dynamic"
+                elif hasattr(self.quant_config, "linear_activation_scheme"):
+                    assert self.quant_config.linear_activation_scheme == "dynamic"
                 scale = BlockQuantScaleParameter(
                     data=torch.empty(
                         (output_size_per_partition + block_n - 1) // block_n,
@@ -321,7 +316,13 @@
                 layer.register_parameter("weight_scale", scale)
 
             # INPUT ACTIVATION SCALE
-            if self.quant_config.activation_scheme == "static":
+            if (
+                hasattr(self.quant_config, "activation_scheme")
+                and self.quant_config.activation_scheme == "static"
+            ) or (
+                hasattr(self.quant_config, "linear_activation_scheme")
+                and self.quant_config.linear_activation_scheme == "static"
+            ):
                 scale = PerTensorScaleParameter(
                     data=torch.empty(len(output_partition_sizes), dtype=torch.float32),
                     weight_loader=weight_loader,
@@ -345,12 +346,18 @@
                 )
 
                 layer.input_scale = None
+            elif _is_cpu:
+                assert (
+                    _is_cpu_amx_available
+                ), "Fp8LinearMethod on CPU requires that CPU has AMX support"
+                _amx_process_weight_after_loading(layer, ["weight"])
+                return
             else:
                 weight, weight_scale = layer.weight.data, layer.weight_scale_inv.data
-            # layer.weight = torch.nn.Parameter(weight, requires_grad=False)
-            # layer.weight_scale_inv = torch.nn.Parameter(
-            #     weight_scale, requires_grad=False
-            # )
+            layer.weight = torch.nn.Parameter(weight, requires_grad=False)
+            layer.weight_scale_inv = torch.nn.Parameter(
+                weight_scale, requires_grad=False
+            )
             return
 
         layer.weight = torch.nn.Parameter(layer.weight.data, requires_grad=False)
@@ -378,7 +385,13 @@
             layer.weight_scale = torch.nn.Parameter(
                 layer.weight_scale.data, requires_grad=False
             )
-            if self.quant_config.activation_scheme == "static":
+            if (
+                hasattr(self.quant_config, "activation_scheme")
+                and self.quant_config.activation_scheme == "static"
+            ) or (
+                hasattr(self.quant_config, "linear_activation_scheme")
+                and self.quant_config.linear_activation_scheme == "static"
+            ):
                 layer.input_scale = torch.nn.Parameter(
                     layer.input_scale.data, requires_grad=False
                 )
@@ -411,9 +424,14 @@
 
             # Update layer with new values.
             layer.weight = Parameter(weight.t(), requires_grad=False)
-            weight_scale = weight_scale.t().contiguous()
             layer.weight_scale = Parameter(weight_scale, requires_grad=False)
-            if self.quant_config.activation_scheme == "static":
+            if (
+                hasattr(self.quant_config, "activation_scheme")
+                and self.quant_config.activation_scheme == "static"
+            ) or (
+                hasattr(self.quant_config, "linear_activation_scheme")
+                and self.quant_config.linear_activation_scheme == "static"
+            ):
                 layer.input_scale = Parameter(
                     layer.input_scale.max(), requires_grad=False
                 )
@@ -442,6 +460,17 @@
             )
 
         if self.block_quant:
+            if use_intel_amx_backend(layer):
+                return torch.ops.sgl_kernel.fp8_scaled_mm_cpu(
+                    x,
+                    layer.weight,
+                    layer.weight_scale_inv,
+                    self.quant_config.weight_block_size,
+                    bias,
+                    x.dtype,
+                    True,  # is_vnni
+                )
+
             return self.w8a8_block_fp8_linear(
                 input=x,
                 weight=layer.weight,
@@ -744,6 +773,13 @@
                 layer.w2_weight.data = shuffle_weight(
                     layer.w2_weight.contiguous(), (16, 16)
                 )
+
+            if _is_cpu:
+                assert (
+                    _is_cpu_amx_available
+                ), "Fp8MoEMethod on CPU requires that CPU has AMX support"
+                _amx_process_weight_after_loading(layer, ["w13_weight", "w2_weight"])
+
             return
 
         # If checkpoint is fp16 or bfloat16, quantize in place.
@@ -946,8 +982,6 @@
     ) -> torch.Tensor:
         from sglang.srt.layers.moe.fused_moe_triton.fused_moe import fused_experts
 
-<<<<<<< HEAD
-=======
         if use_intel_amx_backend(layer):
             from sglang.srt.layers.moe.topk import apply_topk_weights_cpu
 
@@ -973,7 +1007,6 @@
                 True,  # is_vnni
             )
 
->>>>>>> f62d75b6
         if _is_hip:
             ret = self.maybe_apply_hip_fused_experts(
                 layer,
@@ -1054,15 +1087,15 @@
         if _use_hip_int4:
             # TODO: add triton kernel and add check _use_aiter
             assert not no_combine, f"{no_combine=} is not supported."
-            return ck_moe_2stages(
+            return fused_moe(
                 x,
                 layer.w13_weight,
                 layer.w2_weight,
                 topk_weights,
                 topk_ids,
-                QuantType.per_Token,
-                layer.w13_weight_scale1,
-                layer.w2_weight_scale1,
+                quant_type=QuantType.per_Token,
+                w1_scale=layer.w13_weight_scale1,
+                w2_scale=layer.w2_weight_scale1,
                 activation=(
                     ActivationType.Silu if activation == "silu" else ActivationType.Gelu
                 ),
@@ -1071,31 +1104,32 @@
         if _use_aiter:
             assert not no_combine, f"{no_combine=} is not supported."
             if self.block_quant:
-                # TODO(_use_aiter): FP8 block_quant only supports 'silu' for the time-being.
-                assert (
-                    activation == "silu"
-                ), f"_use_aiter: FP8 bloack_quant {activation=} will be supported later, unset _use_aiter"
-                return asm_moe(
+                return fused_moe(
                     x,
                     layer.w13_weight,
                     layer.w2_weight,
                     topk_weights,
                     topk_ids,
-                    layer.w13_weight_scale_inv,
-                    layer.w2_weight_scale_inv,
-                    block_shape=tuple(self.quant_config.weight_block_size),
+                    w1_scale=layer.w13_weight_scale_inv,
+                    w2_scale=layer.w2_weight_scale_inv,
+                    quant_type=QuantType.per_128x128,
+                    activation=(
+                        ActivationType.Silu
+                        if activation == "silu"
+                        else ActivationType.Gelu
+                    ),
                     expert_mask=None,
                 )
             else:
-                return ck_moe_2stages(
+                return fused_moe(
                     x,
                     layer.w13_weight,
                     layer.w2_weight,
                     topk_weights,
                     topk_ids,
-                    QuantType.per_Token,
-                    layer.w13_weight_scale1,
-                    layer.w2_weight_scale1,
+                    quant_type=QuantType.per_Token,
+                    w1_scale=layer.w13_weight_scale1,
+                    w2_scale=layer.w2_weight_scale1,
                     activation=(
                         ActivationType.Silu
                         if activation == "silu"
