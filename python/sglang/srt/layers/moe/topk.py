--- conflicted
+++ resolved
@@ -20,19 +20,6 @@
 import torch
 import torch.nn.functional as F
 
-<<<<<<< HEAD
-from sglang.srt.managers import expert_location_dispatch
-from sglang.srt.managers.expert_distribution import (
-    ExpertDistributionRecorder,
-    get_global_expert_distribution_recorder,
-)
-from sglang.srt.managers.expert_location_dispatch import (
-    ExpertLocationDispatchInfo,
-    topk_ids_logical_to_physical,
-)
-from sglang.srt.managers.schedule_batch import global_server_args_dict
-from sglang.srt.utils import get_compiler_backend, is_cuda, is_hip
-=======
 from sglang.srt.custom_op import CustomOp
 from sglang.srt.eplb import expert_location_dispatch
 from sglang.srt.eplb.expert_distribution import get_global_expert_distribution_recorder
@@ -49,16 +36,24 @@
     is_hip,
     is_npu,
 )
->>>>>>> f62d75b6
 
 _is_cuda = is_cuda()
 _is_hip = is_hip()
+_use_aiter = get_bool_env_var("SGLANG_USE_AITER") and _is_hip
+_is_cpu_amx_available = cpu_has_amx_support()
+_is_cpu = is_cpu()
+_is_npu = is_npu()
 
 if _is_cuda:
     from sgl_kernel import moe_fused_gate
 
 if _is_cuda or _is_hip:
     from sgl_kernel import topk_softmax
+if _use_aiter:
+    try:
+        from aiter import biased_grouped_topk as aiter_biased_grouped_topk
+    except ImportError:
+        raise ImportError("aiter is required when SGLANG_USE_AITER is set to True")
 
 if _is_npu:
     import torch_npu
@@ -223,7 +218,7 @@
             )
 
 
-def fused_topk_native(
+def fused_topk_torch_native(
     hidden_states: torch.Tensor,
     gating_output: torch.Tensor,
     topk: int,
@@ -244,8 +239,6 @@
     return topk_weights, topk_ids
 
 
-<<<<<<< HEAD
-=======
 def fused_topk_cpu(
     hidden_states: torch.Tensor,
     gating_output: torch.Tensor,
@@ -278,7 +271,6 @@
     return inputs, topk_weights
 
 
->>>>>>> f62d75b6
 def fused_topk(
     hidden_states: torch.Tensor,
     gating_output: torch.Tensor,
@@ -295,37 +287,14 @@
         M, topk, dtype=torch.float32, device=hidden_states.device
     )
     topk_ids = torch.empty(M, topk, dtype=torch.int32, device=hidden_states.device)
-    token_expert_indicies = torch.empty(
-        M, topk, dtype=torch.int32, device=hidden_states.device
-    )
 
     topk_softmax(
         topk_weights,
         topk_ids,
-        token_expert_indicies,
-        gating_output.float(),
+        gating_output,
+        renormalize,
     )
-    del token_expert_indicies
-
-    return _fused_topk_postprocess(
-        topk_weights=topk_weights,
-        topk_ids=topk_ids,
-        renormalize=renormalize,
-        expert_location_dispatch_info=expert_location_dispatch_info,
-        num_token_non_padded=num_token_non_padded,
-    )
-
-
-@torch.compile(dynamic=True, backend=get_compiler_backend())
-def _fused_topk_postprocess(
-    topk_weights,
-    topk_ids,
-    renormalize,
-    expert_location_dispatch_info,
-    num_token_non_padded,
-):
-    if renormalize:
-        topk_weights = topk_weights / topk_weights.sum(dim=-1, keepdim=True)
+
     topk_ids = topk_ids_logical_to_physical(topk_ids, expert_location_dispatch_info)
     _mask_topk_ids_padded_region(topk_ids, num_token_non_padded)
     return topk_weights, topk_ids
@@ -333,7 +302,7 @@
 
 # This is used by the Deepseek V2/V3/R1 series models
 @torch.compile(dynamic=True, backend=get_compiler_backend())
-def grouped_topk(
+def grouped_topk_gpu(
     hidden_states: torch.Tensor,
     gating_output: torch.Tensor,
     topk: int,
@@ -348,6 +317,9 @@
     assert hidden_states.shape[0] == gating_output.shape[0], "Number of tokens mismatch"
 
     scores = torch.softmax(gating_output, dim=-1)
+    # NPU compiler limitation
+    if _is_npu and scores.dtype == torch.bfloat16:
+        scores = scores.to(torch.float16)
     num_token = scores.shape[0]
     num_experts = scores.shape[1]
     group_scores = (
@@ -389,6 +361,32 @@
     return topk_weights, topk_ids
 
 
+def grouped_topk_cpu(
+    hidden_states: torch.Tensor,
+    gating_output: torch.Tensor,
+    topk: int,
+    renormalize: bool,
+    num_expert_group: int = 0,
+    topk_group: int = 0,
+    num_fused_shared_experts: int = 0,
+    routed_scaling_factor: Optional[float] = None,
+    num_token_non_padded: Optional[torch.Tensor] = None,
+    expert_location_dispatch_info: Optional[ExpertLocationDispatchInfo] = None,
+):
+    assert expert_location_dispatch_info is None
+    return torch.ops.sgl_kernel.grouped_topk_cpu(
+        hidden_states,
+        gating_output,
+        topk,
+        renormalize,
+        num_expert_group,
+        topk_group,
+        num_fused_shared_experts,
+        routed_scaling_factor,
+        num_token_non_padded,
+    )
+
+
 def biased_grouped_topk_impl(
     hidden_states: torch.Tensor,
     gating_output: torch.Tensor,
@@ -426,50 +424,26 @@
     tmp_scores = scores_for_choice.masked_fill(
         ~score_mask.bool(), float("-inf")
     )  # [n, e]
-    
-    if global_server_args_dict["fusedmoe_new_version_topk"]:
-        _, topk_ids = torch.topk(tmp_scores, k=topk-num_fused_shared_experts, dim=-1, sorted=False)
-        topk_weights = scores.gather(1, topk_ids)
-
-        if num_fused_shared_experts:
-            shared_expert_ids = torch.arange(
-                    start=num_experts,
-                    end=num_experts + num_fused_shared_experts,
-                    dtype=topk_ids.dtype,
-                    device=topk_ids.device
-                ).expand(topk_ids.shape[0], -1)
-            topk_ids = torch.cat([topk_ids, shared_expert_ids], dim=-1)
-            fixed_weight = (topk_weights[:, :].sum(dim=-1) / routed_scaling_factor).view(-1, 1).expand(-1, num_fused_shared_experts)
-            topk_weights = torch.cat((topk_weights, fixed_weight), dim=-1)
-
-        if renormalize:
-            topk_weights_sum = (
-                topk_weights.sum(dim=-1, keepdim=True)
-                if num_fused_shared_experts == 0
-                else topk_weights[:, :-num_fused_shared_experts].sum(dim=-1, keepdim=True)
-            )
-            topk_weights = topk_weights / topk_weights_sum
-    else:
-        _, topk_ids = torch.topk(tmp_scores, k=topk, dim=-1, sorted=False)
-        topk_weights = scores.gather(1, topk_ids)
-
-        if num_fused_shared_experts:
-            topk_ids[:, -1] = torch.randint(
-                low=num_experts,
-                high=num_experts + num_fused_shared_experts,
-                size=(topk_ids.size(0),),
-                dtype=topk_ids.dtype,
-                device=topk_ids.device,
-            )
-            topk_weights[:, -1] = topk_weights[:, :-1].sum(dim=-1) / routed_scaling_factor
-
-        if renormalize:
-            topk_weights_sum = (
-                topk_weights.sum(dim=-1, keepdim=True)
-                if num_fused_shared_experts == 0
-                else topk_weights[:, :-1].sum(dim=-1, keepdim=True)
-            )
-            topk_weights = topk_weights / topk_weights_sum
+    _, topk_ids = torch.topk(tmp_scores, k=topk, dim=-1, sorted=False)
+    topk_weights = scores.gather(1, topk_ids)
+
+    if num_fused_shared_experts:
+        topk_ids[:, -1] = torch.randint(
+            low=num_experts,
+            high=num_experts + num_fused_shared_experts,
+            size=(topk_ids.size(0),),
+            dtype=topk_ids.dtype,
+            device=topk_ids.device,
+        )
+        topk_weights[:, -1] = topk_weights[:, :-1].sum(dim=-1) / routed_scaling_factor
+
+    if renormalize:
+        topk_weights_sum = (
+            topk_weights.sum(dim=-1, keepdim=True)
+            if num_fused_shared_experts == 0
+            else topk_weights[:, :-1].sum(dim=-1, keepdim=True)
+        )
+        topk_weights = topk_weights / topk_weights_sum
 
     topk_weights, topk_ids = topk_weights.to(torch.float32), topk_ids.to(torch.int32)
     topk_ids = topk_ids_logical_to_physical(topk_ids, expert_location_dispatch_info)
@@ -491,7 +465,16 @@
     topk_ids[indices >= num_token_non_padded, :] = -1
 
 
-def biased_grouped_topk(
+@torch.compile(dynamic=True, backend=get_compiler_backend())
+def _biased_grouped_topk_postprocess(
+    topk_ids, expert_location_dispatch_info, num_token_non_padded
+):
+    topk_ids = topk_ids_logical_to_physical(topk_ids, expert_location_dispatch_info)
+    _mask_topk_ids_padded_region(topk_ids, num_token_non_padded)
+    return topk_ids
+
+
+def biased_grouped_topk_gpu(
     hidden_states: torch.Tensor,
     gating_output: torch.Tensor,
     correction_bias: torch.Tensor,
@@ -499,7 +482,7 @@
     renormalize: bool,
     num_expert_group: int = 0,
     topk_group: int = 0,
-    compiled: bool = True,
+    compiled: bool = not _is_npu,
     num_fused_shared_experts: int = 0,
     routed_scaling_factor: Optional[float] = None,
     num_token_non_padded: Optional[torch.Tensor] = None,
@@ -524,14 +507,32 @@
             num_fused_shared_experts,
             routed_scaling_factor,
         )
-        # TODO merge into kernel for this branch
-        topk_ids = topk_ids_logical_to_physical(topk_ids, expert_location_dispatch_info)
-        # TODO will fuse this into kernel, thus use slow manual operation now
-        if num_token_non_padded is None:
-            return topk_weights, topk_ids
-        torch.compile(
-            _mask_topk_ids_padded_region, dynamic=True, backend=get_compiler_backend()
-        )(topk_ids, num_token_non_padded)
+        # TODO merge into kernel
+        if (expert_location_dispatch_info is not None) or (
+            num_token_non_padded is not None
+        ):
+            topk_ids = _biased_grouped_topk_postprocess(
+                topk_ids, expert_location_dispatch_info, num_token_non_padded
+            )
+        return topk_weights, topk_ids
+    elif _use_aiter:
+        token = gating_output.shape[0]
+        device = gating_output.device
+        assert (
+            hidden_states.shape[0] == gating_output.shape[0]
+        ), f"Number of tokens mismatch: hidden_states.shape[0] = {hidden_states.shape[0]}, gating_output.shape[0] = {gating_output.shape[0]}"
+        topk_weights = torch.empty((token, topk), dtype=torch.float32, device=device)
+        topk_ids = torch.empty((token, topk), dtype=torch.int32, device=device)
+        aiter_biased_grouped_topk(
+            gating_output,
+            correction_bias,
+            topk_weights,
+            topk_ids,
+            num_expert_group,
+            topk_group,
+            renormalize,
+            routed_scaling_factor,
+        )
         return topk_weights, topk_ids
     else:
         biased_grouped_topk_fn = (
@@ -554,6 +555,46 @@
             num_token_non_padded=num_token_non_padded,
             expert_location_dispatch_info=expert_location_dispatch_info,
         )
+
+
+def biased_grouped_topk_cpu(
+    hidden_states: torch.Tensor,
+    gating_output: torch.Tensor,
+    correction_bias: torch.Tensor,
+    topk: int,
+    renormalize: bool,
+    num_expert_group: int = 0,
+    topk_group: int = 0,
+    compiled: bool = True,
+    num_fused_shared_experts: int = 0,
+    routed_scaling_factor: Optional[float] = None,
+    num_token_non_padded: Optional[torch.Tensor] = None,
+    expert_location_dispatch_info: Optional[ExpertLocationDispatchInfo] = None,
+):
+    assert expert_location_dispatch_info is None
+    return torch.ops.sgl_kernel.biased_grouped_topk_cpu(
+        hidden_states,
+        gating_output,
+        correction_bias,
+        topk,
+        renormalize,
+        num_expert_group,
+        topk_group,
+        num_fused_shared_experts,
+        routed_scaling_factor,
+        num_token_non_padded,
+    )
+
+
+if _is_cpu and _is_cpu_amx_available:
+    biased_grouped_topk = biased_grouped_topk_cpu
+    grouped_topk = grouped_topk_cpu
+    fused_topk_native = fused_topk_cpu
+    fused_topk = fused_topk_cpu
+else:
+    biased_grouped_topk = biased_grouped_topk_gpu
+    grouped_topk = grouped_topk_gpu
+    fused_topk_native = fused_topk_torch_native
 
 
 def select_experts(
