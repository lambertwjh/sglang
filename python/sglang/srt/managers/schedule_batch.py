--- conflicted
+++ resolved
@@ -33,12 +33,11 @@
 
 import copy
 import dataclasses
-import hashlib
 import logging
 import threading
 from enum import Enum, auto
 from http import HTTPStatus
-from typing import TYPE_CHECKING, List, Optional, Set, Tuple, Union
+from typing import TYPE_CHECKING, Any, List, Optional, Set, Tuple, Union
 
 import numpy as np
 import torch
@@ -53,10 +52,14 @@
     ScheduleBatchDisaggregationDecodeMixin,
 )
 from sglang.srt.distributed.parallel_state import get_tensor_model_parallel_rank
-from sglang.srt.layers.multimodal import gpu_tensor_hash
+from sglang.srt.mem_cache.allocator import (
+    BaseTokenToKVPoolAllocator,
+    SWATokenToKVPoolAllocator,
+)
 from sglang.srt.mem_cache.base_prefix_cache import BasePrefixCache
-from sglang.srt.mem_cache.chunk_cache import ChunkCache
-from sglang.srt.mem_cache.memory_pool import ReqToTokenPool, TokenToKVPoolAllocator
+from sglang.srt.mem_cache.chunk_cache import ChunkCache, SWAChunkCache
+from sglang.srt.mem_cache.memory_pool import ReqToTokenPool
+from sglang.srt.mem_cache.swa_radix_cache import SWARadixCache
 from sglang.srt.metrics.collector import TimeStats
 from sglang.srt.model_executor.forward_batch_info import CaptureHiddenMode, ForwardMode
 from sglang.srt.sampling.sampling_batch_info import SamplingBatchInfo
@@ -72,34 +75,37 @@
 
 GLOBAL_SERVER_ARGS_KEYS = [
     "attention_backend",
+    "mm_attention_backend",
     "debug_tensor_dump_inject",
     "debug_tensor_dump_output_folder",
     "chunked_prefill_size",
-    "deepep_mode",
     "device",
     "disable_chunked_prefix_cache",
     "disable_radix_cache",
-    "enable_deepep_moe",
     "enable_dp_attention",
     "enable_two_batch_overlap",
     "enable_dp_lm_head",
+    "enable_deepep_moe",
+    "deepep_mode",
     "enable_ep_moe",
+    "enable_flashinfer_moe",
+    "enable_flashinfer_allreduce_fusion",
+    "moe_dense_tp_size",
+    "ep_dispatch_algorithm",
     "deepep_config",
+    "ep_num_redundant_experts",
     "enable_nan_detection",
     "flashinfer_mla_disable_ragged",
     "max_micro_batch_size",
-    "moe_dense_tp_size",
-    "ep_dispatch_algorithm",
     "disable_shared_experts_fusion",
     "sampling_backend",
+    "speculative_accept_threshold_single",
     "speculative_accept_threshold_acc",
-    "speculative_accept_threshold_single",
     "torchao_config",
     "triton_attention_reduce_in_fp32",
-    "ep_num_redundant_experts",
-    "mm_attention_backend",
-    # GLM extended args
-    "fusedmoe_new_version_topk",
+    "num_reserved_decode_tokens",
+    "weight_loader_disable_mmap",
+    "enable_triton_kernel_moe",
 ]
 
 # Put some global args for easy access
@@ -174,29 +180,33 @@
     VIDEO = auto()
     AUDIO = auto()
 
+    @staticmethod
+    def from_str(modality_str: str):
+        try:
+            return Modality[modality_str.upper()]
+        except KeyError:
+            raise ValueError(
+                f"Invalid modality string: {modality_str}. Valid modalities are: {[m.name for m in Modality]}"
+            )
+
+    @staticmethod
+    def all():
+        return [Modality.IMAGE, Modality.VIDEO, Modality.AUDIO]
+
 
 @dataclasses.dataclass
 class MultimodalDataItem:
     """
-    A single multimodal data, from a single image/video/audio or others
+    One MultimodalDataItem contains all inputs for one modality.
+    For example, if there are 3 images and 1 audio inputs, there will be 2 MultimodalDataItem.
+    One for images and one for audio.
+
+    We put the common fields first and the model-specific fields last.
     """
 
     modality: Modality
-
     hash: int = None
     pad_value: int = None
-<<<<<<< HEAD
-
-    aspect_ratio_id: Optional[List[torch.Tensor]] = None
-    aspect_ratio_mask: Optional[List[torch.Tensor]] = None
-
-    image_sizes: Tuple[int, int] = None
-    image_offsets: Optional[list] = None
-
-    # the real data, pixel_values or audio_features
-    # data: Union[List[torch.Tensor], List[np.ndarray]]
-    pixel_values: Union[torch.Tensor, np.ndarray] = None
-=======
     offsets: Optional[list] = None
     # the raw features returned by processor, e.g. pixel_values or audio_features
     feature: Union[torch.Tensor, np.ndarray] = None
@@ -208,30 +218,26 @@
     precomputed_features: Optional[Union[torch.Tensor, np.ndarray]] = None
 
     # For qwen-vl
->>>>>>> f62d75b6
     image_grid_thw: Union[torch.Tensor, np.ndarray] = None
-    video_grid_thws: Union[torch.Tensor, np.ndarray] = None
-
+    second_per_grid_ts: Optional[List[torch.Tensor]] = None
+
+    # For deepseek-vl
     image_emb_mask: Optional[torch.Tensor] = None
     image_spatial_crop: Optional[torch.Tensor] = None
-    second_per_grid_ts: Optional[List[torch.Tensor]] = None
-
+
+    # For minicpmv
     # [num_images, (n, w, h)]
     tgt_size: Tuple[int, int] = None
 
-    # kimi-vl related
+    # For mllama
+    aspect_ratio_id: Optional[List[torch.Tensor]] = None
+    aspect_ratio_mask: Optional[List[torch.Tensor]] = None
+
+    # For kimi-vl
     image_grid_hws: Optional[List[torch.Tensor]] = None
 
-<<<<<<< HEAD
-    audio_features: Union[torch.Tensor, np.ndarray] = None
-    audio_feature_lens: Optional[List[torch.Tensor]] = None
-    audio_offsets: Optional[List[Tuple[int, int]]] = None
-
-    precomputed_features: Optional[Union[torch.Tensor, np.ndarray]] = None
-=======
     # For gemma3n
     input_features_mask: Optional[torch.Tensor] = None
->>>>>>> f62d75b6
 
     # For phi4-mm
     image_attention_mask: Optional[torch.Tensor] = None
@@ -247,63 +253,6 @@
         """
         Set the pad value after first hashing the data
         """
-<<<<<<< HEAD
-
-        def data_hash(data) -> int:
-            hash_bytes = hashlib.sha256(data).digest()[:8]
-            return int.from_bytes(hash_bytes, byteorder="big", signed=False)
-
-        def tensor_hash(tensor_list) -> int:
-            """
-            hash a tensor or a tensor list
-            """
-            tensor = tensor_list
-            if isinstance(tensor_list, list):
-                tensor_list = flatten_nested_list(tensor_list)
-                tensor_list = [
-                    x.flatten() if isinstance(x, torch.Tensor) else x
-                    for x in tensor_list
-                ]
-                tensor = torch.concat(tensor_list)
-            if tensor.is_cuda:
-                return gpu_tensor_hash(tensor)
-            tensor = tensor.detach().contiguous()
-
-            if tensor.dtype == torch.bfloat16:
-                # memoryview() doesn't support PyTorch's BFloat16 dtype
-                tensor = tensor.float()
-
-            assert isinstance(tensor, torch.Tensor)
-            if tensor.is_cuda:
-                # TODO: improve this
-                tensor_cpu = tensor.cpu()
-            else:
-                tensor_cpu = tensor
-
-            mv = memoryview(tensor_cpu.numpy())
-            return data_hash(mv.tobytes())
-
-        def hash_feature(f):
-            if isinstance(f, list):
-                if isinstance(f[0], torch.Tensor):
-                    return tensor_hash(f)
-                return data_hash(tuple(flatten_nested_list(f)))
-            elif isinstance(f, np.ndarray):
-                arr = np.ascontiguousarray(f)
-                arr_bytes = arr.tobytes()
-                return data_hash(arr_bytes)
-            elif isinstance(f, torch.Tensor):
-                return tensor_hash([f])
-            return data_hash(f)
-
-        if self.precomputed_features is not None:
-            self.hash = hash_feature(self.precomputed_features)
-        elif self.is_audio():
-            self.hash = hash_feature(self.audio_features)
-        else:
-            self.hash = hash_feature(self.pixel_values)
-
-=======
         from sglang.srt.managers.mm_utils import hash_feature
 
         if self.hash is None:
@@ -312,23 +261,21 @@
             else:
                 hashed_feature = self.precomputed_features
             self.hash = hash_feature(hashed_feature)
->>>>>>> f62d75b6
         assert self.hash is not None
         self.pad_value = self.hash % (1 << 30)
+
+    def is_modality(self, modality: Modality) -> bool:
+        return self.modality == modality
 
     def is_audio(self):
         return (self.modality == Modality.AUDIO) and (
             self.precomputed_features is not None
-<<<<<<< HEAD
-            or not MultimodalDataItem.is_empty_list(self.audio_features)
-=======
             or not MultimodalDataItem.is_empty_list(self.feature)
->>>>>>> f62d75b6
         )
 
     def is_image(self):
         return (
-            self.modality == Modality.IMAGE or self.modality == Modality.MULTI_IMAGES
+            self.is_modality(Modality.IMAGE) or self.is_modality(Modality.MULTI_IMAGES)
         ) and (
             self.precomputed_features is not None
             or not MultimodalDataItem.is_empty_list(self.feature)
@@ -337,11 +284,7 @@
     def is_video(self):
         return (self.modality == Modality.VIDEO) and (
             self.precomputed_features is not None
-<<<<<<< HEAD
-            or not MultimodalDataItem.is_empty_list(self.pixel_values)
-=======
             or not MultimodalDataItem.is_empty_list(self.feature)
->>>>>>> f62d75b6
         )
 
     def is_valid(self) -> bool:
@@ -361,8 +304,6 @@
         ret.validate()
         return ret
 
-<<<<<<< HEAD
-=======
     def merge(self, other):
         self.feature += other.feature
         self.image_sizes += other.image_sizes
@@ -370,7 +311,6 @@
         self.hash = hash((self.hash, other.hash))
         self.set_pad_value()
 
->>>>>>> f62d75b6
 
 @dataclasses.dataclass
 class MultimodalInputs:
@@ -380,10 +320,6 @@
     mm_items: List[MultimodalDataItem]
     image_pad_len: Optional[list] = None
     num_image_tokens: Optional[int] = None
-
-    # QWen2-VL related
-    mrope_positions: Optional[torch.Tensor] = None
-    mrope_position_delta: Optional[torch.Tensor] = None
 
     # image
     im_token_id: Optional[int] = None
@@ -400,6 +336,10 @@
     audio_start_id: Optional[int] = None
     audio_end_id: Optional[int] = None
 
+    # QWen2-VL related
+    mrope_positions: Optional[torch.Tensor] = None
+    mrope_position_delta: Optional[torch.Tensor] = None
+
     @staticmethod
     def from_dict(obj: dict):
         ret = MultimodalInputs(
@@ -417,6 +357,7 @@
             "im_token_id",
             "im_start_id",
             "im_end_id",
+            "video_token_id",
             "slice_start_id",
             "slice_end_id",
             "audio_start_id",
@@ -430,11 +371,12 @@
         return ret
 
     def contains_image_inputs(self) -> bool:
-        """ """
         return any(item.is_image() for item in self.mm_items)
 
+    def contains_video_inputs(self) -> bool:
+        return any(item.is_video() for item in self.mm_items)
+
     def contains_audio_inputs(self) -> bool:
-        """ """
         return any(item.is_audio() for item in self.mm_items)
 
     def contains_mm_input(self) -> bool:
@@ -488,7 +430,7 @@
         self,
         rid: str,
         origin_input_text: str,
-        origin_input_ids: Tuple[int],
+        origin_input_ids: List[int],
         sampling_params: SamplingParams,
         return_logprob: bool = False,
         top_logprobs_num: int = 0,
@@ -497,6 +439,7 @@
         origin_input_ids_unpadded: Optional[Tuple[int]] = None,
         lora_path: Optional[str] = None,
         input_embeds: Optional[List[List[float]]] = None,
+        token_type_ids: List[int] = None,
         session_id: Optional[str] = None,
         custom_logit_processor: Optional[str] = None,
         return_hidden_states: bool = False,
@@ -518,9 +461,15 @@
         # Each decode stage's output ids
         self.output_ids = []
         # fill_ids = origin_input_ids + output_ids. Updated if chunked.
-        self.fill_ids = None
+        self.fill_ids = []
         self.session_id = session_id
         self.input_embeds = input_embeds
+
+        # for corss-endoder model
+        self.token_type_ids = token_type_ids
+
+        # The length of KV that have been removed in local attention chunked prefill
+        self.evicted_seqlen_local = 0
 
         # Sampling info
         if isinstance(sampling_params.custom_params, dict):
@@ -567,13 +516,16 @@
 
         # Prefix info
         # The indices to kv cache for the shared prefix.
-        self.prefix_indices = []
+        self.prefix_indices: torch.Tensor = []
         # Number of tokens to run prefill.
         self.extend_input_len = 0
         # The relative logprob_start_len in an extend batch
         self.extend_logprob_start_len = 0
-        self.last_node = None
-        self.last_node_global = None
+        self.last_node: Any = None
+        self.last_host_node: Any = None
+        self.host_hit_length = 0
+        # The node to lock until for swa radix tree lock ref
+        self.swa_uuid_for_lock: Optional[int] = None
 
         # Whether or not if it is chunked. It increments whenever
         # it is chunked, and decrement whenever chunked request is
@@ -631,6 +583,7 @@
                 self.output_token_ids_logprobs_idx
             ) = None
         self.hidden_states: List[List[float]] = []
+        self.hidden_states_tensor = None  # Note: use tensor instead of list to transfer hidden_states when PD + MTP
 
         # Embedding (return values)
         self.embedding = None
@@ -692,29 +645,17 @@
     def init_next_round_input(
         self,
         tree_cache: Optional[BasePrefixCache] = None,
-        enable_hierarchical_cache=False,
     ):
         self.fill_ids = self.origin_input_ids + self.output_ids
         if tree_cache is not None:
-            # tree cache is None if the prefix is not computed with tree cache.
-            if enable_hierarchical_cache:
-                self.prefix_indices, self.last_node, self.last_node_global = (
-                    tree_cache.match_prefix(
-                        key=self.adjust_max_prefix_ids(), include_evicted=True
-                    )
-                )
-            else:
-                self.prefix_indices, self.last_node = tree_cache.match_prefix(
-                    rid=self.rid, key=self.adjust_max_prefix_ids()
-                )
-        elif enable_hierarchical_cache:
-            # in case last_node is evicted during scheduling, we need to update the prefix_indices
-            while self.last_node.evicted:
-                self.prefix_indices = self.prefix_indices[
-                    : -len(self.last_node.host_value)
-                ]
-                self.last_node = self.last_node.parent
-
+            (
+                self.prefix_indices,
+                self.last_node,
+                self.last_host_node,
+                self.host_hit_length,
+            ) = tree_cache.match_prefix(
+                key=self.adjust_max_prefix_ids(),
+            )
         self.extend_input_len = len(self.fill_ids) - len(self.prefix_indices)
 
     def adjust_max_prefix_ids(self):
@@ -803,6 +744,7 @@
     def reset_for_retract(self):
         self.prefix_indices = []
         self.last_node = None
+        self.swa_uuid_for_lock = None
         self.extend_input_len = 0
         self.is_retracted = True
         self.input_token_logprobs = None
@@ -844,6 +786,7 @@
         self.multimodal_inputs = None
         self.grammar = None
         self.origin_input_ids = [0]  # set it to one token to skip the long prefill
+        self.return_logprob = False
         self.finished_reason = FINISH_ABORT(
             error_msg, HTTPStatus.BAD_REQUEST, "BadRequestError"
         )
@@ -868,8 +811,9 @@
     # Request, memory pool, and cache
     reqs: List[Req]
     req_to_token_pool: ReqToTokenPool = None
-    token_to_kv_pool_allocator: TokenToKVPoolAllocator = None
+    token_to_kv_pool_allocator: BaseTokenToKVPoolAllocator = None
     tree_cache: BasePrefixCache = None
+    is_hybrid: bool = False
 
     # Batch configs
     model_config: ModelConfig = None
@@ -893,6 +837,7 @@
     # Batched arguments to model runner
     input_ids: torch.Tensor = None  # shape: [b], int64
     input_embeds: torch.Tensor = None  # shape: [b, hidden_size], float32
+    token_type_ids: torch.Tensor = None  # shape: [b], int64
     req_pool_indices: torch.Tensor = None  # shape: [b], int64
     seq_lens: torch.Tensor = None  # shape: [b], int64
     # The output locations of the KV cache
@@ -908,6 +853,7 @@
     # For DP attention
     global_num_tokens: Optional[List[int]] = None
     global_num_tokens_for_logprob: Optional[List[int]] = None
+    is_extend_in_batch: bool = False
     can_run_dp_cuda_graph: bool = False
     tbo_split_seq_index: Optional[int] = None
     global_forward_mode: Optional[ForwardMode] = None
@@ -955,12 +901,15 @@
     # Whether to return hidden states
     return_hidden_states: bool = False
 
+    # hicache pointer for synchronizing data loading from CPU to GPU
+    hicache_consumer_index: int = 0
+
     @classmethod
     def init_new(
         cls,
         reqs: List[Req],
         req_to_token_pool: ReqToTokenPool,
-        token_to_kv_pool_allocator: TokenToKVPoolAllocator,
+        token_to_kv_pool_allocator: BaseTokenToKVPoolAllocator,
         tree_cache: BasePrefixCache,
         model_config: ModelConfig,
         enable_overlap: bool,
@@ -970,11 +919,19 @@
     ):
         return_logprob = any(req.return_logprob for req in reqs)
 
+        is_hybrid = False
+        if isinstance(token_to_kv_pool_allocator, SWATokenToKVPoolAllocator):
+            assert isinstance(tree_cache, SWARadixCache) or isinstance(
+                tree_cache, SWAChunkCache
+            ), "SWARadixCache or SWAChunkCache is required for SWATokenToKVPoolAllocator"
+            is_hybrid = True
+
         return cls(
             reqs=reqs,
             req_to_token_pool=req_to_token_pool,
             token_to_kv_pool_allocator=token_to_kv_pool_allocator,
             tree_cache=tree_cache,
+            is_hybrid=is_hybrid,
             model_config=model_config,
             enable_overlap=enable_overlap,
             return_logprob=return_logprob,
@@ -1005,9 +962,7 @@
         return req_pool_indices
 
     def alloc_token_slots(self, num_tokens: int, backup_state: bool = False):
-        if self.token_to_kv_pool_allocator.available_size() < num_tokens:
-            if self.tree_cache is not None:
-                self.tree_cache.evict(num_tokens)
+        self._evict_tree_cache_if_needed(num_tokens)
 
         if backup_state:
             state = self.token_to_kv_pool_allocator.backup_state()
@@ -1018,7 +973,7 @@
             error_msg = (
                 f"{phase_str} out of memory. Try to lower your batch size.\n"
                 f"Try to allocate {num_tokens} tokens.\n"
-                f"Available tokens: {self.token_to_kv_pool_allocator.available_size() + self.tree_cache.evictable_size()}\n"
+                f"{self._available_and_evictable_str()}"
             )
             logger.error(error_msg)
             if self.tree_cache is not None:
@@ -1038,16 +993,11 @@
         extend_num_tokens: int,
         backup_state: bool = False,
     ):
-        if (
-            self.token_to_kv_pool_allocator.available_size()
-            < extend_num_tokens
+        num_tokens = (
+            extend_num_tokens
             + len(seq_lens) * self.token_to_kv_pool_allocator.page_size
-        ):
-            if self.tree_cache is not None:
-                self.tree_cache.evict(
-                    extend_num_tokens
-                    + len(seq_lens) * self.token_to_kv_pool_allocator.page_size,
-                )
+        )
+        self._evict_tree_cache_if_needed(num_tokens)
 
         if backup_state:
             state = self.token_to_kv_pool_allocator.backup_state()
@@ -1059,9 +1009,7 @@
             error_msg = (
                 f"Prefill out of memory. Try to lower your batch size.\n"
                 f"Try to allocate {extend_num_tokens} tokens.\n"
-                f"Available tokens: {self.token_to_kv_pool_allocator.available_size() + self.tree_cache.evictable_size()}\n"
-                f"{self.token_to_kv_pool_allocator.available_size()=}\n"
-                f"{self.tree_cache.evictable_size()=}\n"
+                f"{self._available_and_evictable_str()}"
             )
             logger.error(error_msg)
             raise RuntimeError(error_msg)
@@ -1077,14 +1025,9 @@
         last_loc: torch.Tensor,
         backup_state: bool = False,
     ):
-        if self.tree_cache is not None:
-            if (
-                self.token_to_kv_pool_allocator.available_size()
-                < len(seq_lens) * self.token_to_kv_pool_allocator.page_size
-            ):
-                self.tree_cache.evict(
-                    len(seq_lens) * self.token_to_kv_pool_allocator.page_size,
-                )
+        num_tokens = len(seq_lens) * self.token_to_kv_pool_allocator.page_size
+
+        self._evict_tree_cache_if_needed(num_tokens)
 
         if backup_state:
             state = self.token_to_kv_pool_allocator.backup_state()
@@ -1094,9 +1037,7 @@
             error_msg = (
                 f"Decode out of memory. Try to lower your batch size.\n"
                 f"Try to allocate {len(seq_lens)} tokens.\n"
-                f"Available tokens: {self.token_to_kv_pool_allocator.available_size() + self.tree_cache.evictable_size()}\n"
-                f"{self.token_to_kv_pool_allocator.available_size()=}\n"
-                f"{self.tree_cache.evictable_size()=}\n"
+                f"{self._available_and_evictable_str()}"
             )
             logger.error(error_msg)
             raise RuntimeError(error_msg)
@@ -1194,6 +1135,10 @@
         prefix_lens = [len(r.prefix_indices) for r in reqs]
         extend_lens = [r.extend_input_len for r in reqs]
 
+        token_type_ids = [
+            r.token_type_ids for r in reqs if r.token_type_ids is not None
+        ]
+
         req_pool_indices_tensor = torch.tensor(req_pool_indices, dtype=torch.int64).to(
             self.device, non_blocking=True
         )
@@ -1206,6 +1151,13 @@
         prefix_lens_tensor = torch.tensor(
             prefix_lens, dtype=torch.int64, device=self.device
         )
+
+        token_type_ids_tensor = None
+        if len(token_type_ids) > 0:
+            token_type_ids_tensor = torch.tensor(
+                sum(token_type_ids, []), dtype=torch.int64
+            ).to(self.device, non_blocking=True)
+
         extend_lens_tensor = seq_lens_tensor - prefix_lens_tensor
 
         # Copy prefix and do some basic check
@@ -1221,6 +1173,10 @@
                 self.req_to_token_pool.write(
                     (req.req_pool_idx, slice(0, pre_len)), req.prefix_indices
                 )
+                if isinstance(self.tree_cache, SWAChunkCache):
+                    self.tree_cache.evict_swa(
+                        req, pre_len, self.model_config.attention_chunk_size
+                    )
 
             # If input_embeds are available, store them
             if req.input_embeds is not None:
@@ -1319,6 +1275,7 @@
                 if isinstance(pixel_values, torch.Tensor):
                     mm_item.feature = pixel_values.to(self.device, non_blocking=True)
         self.multimodal_inputs = multimodal_inputs
+        self.token_type_ids = token_type_ids_tensor
         self.seq_lens_sum = sum(seq_lens)
 
         if self.return_logprob:
@@ -1403,21 +1360,21 @@
             return len(self.reqs)
         # In the decoding phase, the length of a request's KV cache should be
         # the total length of the request minus 1
-        return sum(1 for req in self.reqs if (req.seqlen - 1) % page_size == 0)
+        return (
+            sum(1 for req in self.reqs if req.seqlen % page_size == 0)
+            if self.enable_overlap
+            else sum(1 for req in self.reqs if (req.seqlen - 1) % page_size == 0)
+        )
 
     def check_decode_mem(self, buf_multiplier=1):
-        tokens_required = (
+        num_tokens = (
             self.new_page_count_next_decode()
             * buf_multiplier
             * self.token_to_kv_pool_allocator.page_size
         )
 
-        if self.token_to_kv_pool_allocator.available_size() >= tokens_required:
-            return True
-
-        self.tree_cache.evict(tokens_required)
-
-        return self.token_to_kv_pool_allocator.available_size() >= tokens_required
+        self._evict_tree_cache_if_needed(num_tokens)
+        return self._is_available_size_sufficient(num_tokens)
 
     def retract_decode(self, server_args: ServerArgs):
         """Retract the decoding requests when there is not enough memory."""
@@ -1450,25 +1407,49 @@
                 num_reqs * global_config.retract_decode_steps + headroom_for_spec_decode
             )
 
+        def _get_available_size():
+            if self.is_hybrid:
+                return min(
+                    self.token_to_kv_pool_allocator.full_available_size(),
+                    self.token_to_kv_pool_allocator.swa_available_size(),
+                )
+            else:
+                return self.token_to_kv_pool_allocator.available_size()
+
         retracted_reqs = []
         seq_lens_cpu = self.seq_lens.cpu().numpy()
         first_iter = True
         while (
-            self.token_to_kv_pool_allocator.available_size()
-            < get_required_tokens(len(sorted_indices))
+            _get_available_size() < get_required_tokens(len(sorted_indices))
             or first_iter
         ):
             if len(sorted_indices) == 1:
                 # Corner case: only one request left
-                assert (
-                    self.token_to_kv_pool_allocator.available_size() > 0
-                ), "No space left for only one request"
+                if self.is_hybrid:
+                    full_available_size = (
+                        self.token_to_kv_pool_allocator.full_available_size()
+                    )
+                    swa_available_size = (
+                        self.token_to_kv_pool_allocator.swa_available_size()
+                    )
+                    assert (
+                        full_available_size > 0 and swa_available_size > 0
+                    ), f"No space left for only one request in SWA mode {full_available_size=}, {swa_available_size=}"
+                else:
+                    assert (
+                        self.token_to_kv_pool_allocator.available_size() > 0
+                    ), f"No space left for only one request, {self.token_to_kv_pool_allocator.available_size()=}"
                 break
 
             first_iter = False
             idx = sorted_indices.pop()
             req = self.reqs[idx]
             retracted_reqs.append(req)
+
+            if server_args.disaggregation_mode == "decode":
+                req.offload_kv_cache(
+                    self.req_to_token_pool, self.token_to_kv_pool_allocator
+                )
 
             if isinstance(self.tree_cache, ChunkCache):
                 # ChunkCache does not have eviction
@@ -1489,17 +1470,22 @@
                 self.req_to_token_pool.free(req.req_pool_idx)
 
                 # release the last node
-                self.tree_cache.dec_lock_ref(req.last_node)
+                if self.is_hybrid:
+                    self.tree_cache.dec_lock_ref(req.last_node, req.swa_uuid_for_lock)
+                else:
+                    self.tree_cache.dec_lock_ref(req.last_node)
 
                 # NOTE(lsyin): we should use the newly evictable memory instantly.
-                residual_size = (
-                    len(sorted_indices) * global_config.retract_decode_steps
-                    - self.token_to_kv_pool_allocator.available_size()
+                num_tokens = len(sorted_indices) * global_config.retract_decode_steps
+                self._evict_tree_cache_if_needed(num_tokens)
+
+            req.reset_for_retract()
+
+            if len(retracted_reqs) == 0:
+                # Corner case: only one request left
+                raise ValueError(
+                    "Failed to retract any request. No space left for only one request."
                 )
-                residual_size = max(0, residual_size)
-                self.tree_cache.evict(residual_size)
-
-            req.reset_for_retract()
 
         self.filter_batch(keep_indices=sorted_indices)
 
@@ -1581,6 +1567,13 @@
             self.seq_lens.add_(1)
         self.seq_lens_sum += bs
 
+        # free memory
+        if isinstance(self.tree_cache, SWAChunkCache):
+            for req in self.reqs:
+                self.tree_cache.evict_swa(
+                    req, req.seqlen - 1, self.model_config.attention_chunk_size
+                )
+
         # Allocate memory
         if self.token_to_kv_pool_allocator.page_size == 1:
             self.out_cache_loc = self.alloc_token_slots(bs)
@@ -1711,6 +1704,7 @@
             )
             or global_server_args_dict["attention_backend"] == "flashmla"
             or global_server_args_dict["attention_backend"] == "cutlass_mla"
+            or global_server_args_dict["attention_backend"] == "ascend"
             or global_server_args_dict["enable_two_batch_overlap"]
         ):
             seq_lens_cpu = (
@@ -1743,6 +1737,7 @@
             token_ids_logprobs=self.token_ids_logprobs,
             global_num_tokens=self.global_num_tokens,
             global_num_tokens_for_logprob=self.global_num_tokens_for_logprob,
+            is_extend_in_batch=self.is_extend_in_batch,
             can_run_dp_cuda_graph=self.can_run_dp_cuda_graph,
             tbo_split_seq_index=self.tbo_split_seq_index,
             global_forward_mode=self.global_forward_mode,
@@ -1758,8 +1753,10 @@
             lora_paths=[req.lora_path for req in self.reqs],
             sampling_info=self.sampling_info,
             input_embeds=self.input_embeds,
+            token_type_ids=self.token_type_ids,
             spec_algorithm=self.spec_algorithm,
             spec_info=self.spec_info,
+            hicache_consumer_index=self.hicache_consumer_index,
             capture_hidden_mode=(
                 CaptureHiddenMode.FULL
                 if self.return_hidden_states
@@ -1786,11 +1783,62 @@
             decoding_reqs=self.decoding_reqs,
             spec_algorithm=self.spec_algorithm,
             enable_custom_logit_processor=self.enable_custom_logit_processor,
-        )
+            global_num_tokens=self.global_num_tokens,
+            global_num_tokens_for_logprob=self.global_num_tokens_for_logprob,
+            can_run_dp_cuda_graph=self.can_run_dp_cuda_graph,
+            is_extend_in_batch=self.is_extend_in_batch,
+        )
+
+    def _evict_tree_cache_if_needed(
+        self,
+        num_tokens: int,
+    ) -> None:
+        if isinstance(self.tree_cache, SWAChunkCache):
+            return
+
+        if self.is_hybrid:
+            full_available_size = self.token_to_kv_pool_allocator.full_available_size()
+            swa_available_size = self.token_to_kv_pool_allocator.swa_available_size()
+
+            if full_available_size < num_tokens or swa_available_size < num_tokens:
+                if self.tree_cache is not None:
+                    full_num_tokens = max(0, num_tokens - full_available_size)
+                    swa_num_tokens = max(0, num_tokens - swa_available_size)
+                    self.tree_cache.evict(full_num_tokens, swa_num_tokens)
+        else:
+            if self.token_to_kv_pool_allocator.available_size() < num_tokens:
+                if self.tree_cache is not None:
+                    self.tree_cache.evict(num_tokens)
+
+    def _is_available_size_sufficient(self, num_tokens: int) -> bool:
+        if self.is_hybrid:
+            return (
+                self.token_to_kv_pool_allocator.full_available_size() >= num_tokens
+                and self.token_to_kv_pool_allocator.swa_available_size() >= num_tokens
+            )
+        else:
+            return self.token_to_kv_pool_allocator.available_size() >= num_tokens
+
+    def _available_and_evictable_str(self) -> str:
+        if self.is_hybrid:
+            full_available_size = self.token_to_kv_pool_allocator.full_available_size()
+            swa_available_size = self.token_to_kv_pool_allocator.swa_available_size()
+            full_evictable_size = self.tree_cache.full_evictable_size()
+            swa_evictable_size = self.tree_cache.swa_evictable_size()
+            return (
+                f"Available full tokens: {full_available_size + full_evictable_size} ({full_available_size=} + {full_evictable_size=})\n"
+                f"Available swa tokens: {swa_available_size + swa_evictable_size} ({swa_available_size=} + {swa_evictable_size=})\n"
+                f"Full LRU list evictable size: {self.tree_cache.full_lru_list_evictable_size()}\n"
+                f"SWA LRU list evictable size: {self.tree_cache.swa_lru_list_evictable_size()}\n"
+            )
+        else:
+            available_size = self.token_to_kv_pool_allocator.available_size()
+            evictable_size = self.tree_cache.evictable_size()
+            return f"Available tokens: {available_size + evictable_size} ({available_size=} + {evictable_size=})\n"
 
     def __str__(self):
         return (
-            f"ScheduleBatch(forward_mode={self.forward_mode.name}, "
+            f"ScheduleBatch(forward_mode={self.forward_mode.name if self.forward_mode else 'None'}, "
             f"#req={(len(self.reqs))})"
         )
 
@@ -1809,7 +1857,6 @@
     seq_lens: torch.Tensor
     # The indices of output tokens in the token_to_kv_pool_allocator
     out_cache_loc: torch.Tensor
-
     # The sequence length tensor on CPU
     seq_lens_cpu: Optional[torch.Tensor]
     seq_lens_sum: int
@@ -1822,6 +1869,7 @@
     # For DP attention
     global_num_tokens: Optional[List[int]]
     global_num_tokens_for_logprob: Optional[List[int]]
+    is_extend_in_batch: bool
     can_run_dp_cuda_graph: bool
     tbo_split_seq_index: Optional[int]
     global_forward_mode: Optional[ForwardMode]
@@ -1851,11 +1899,16 @@
     # The input Embeds
     input_embeds: Optional[torch.tensor] = None
 
+    # For corss-encoder model
+    token_type_ids: Optional[torch.Tensor] = None
+
     # Speculative decoding
     spec_algorithm: SpeculativeAlgorithm = None
     spec_info: Optional[Union[EagleVerifyInput, EagleDraftInput]] = None
     # If set, the output of the batch contains the hidden states of the run.
     capture_hidden_mode: CaptureHiddenMode = None
+    spec_num_draft_tokens: Optional[int] = None
+    hicache_consumer_index: int = 0
 
     # Overlap event
     launch_done: Optional[threading.Event] = None
@@ -1903,7 +1956,10 @@
     req_pool_indices_tensor: torch.Tensor,
     prefix_lens_tensor: torch.Tensor,
 ) -> torch.Tensor:
-    if global_server_args_dict["attention_backend"] != "torch_native":
+    if (
+        global_server_args_dict["attention_backend"] != "ascend"
+        and global_server_args_dict["attention_backend"] != "torch_native"
+    ):
         impl = get_last_loc_triton
     else:
         impl = get_last_loc_torch
