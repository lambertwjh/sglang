from __future__ import annotations

"""
Copyright 2023-2025 SGLang Team
Licensed under the Apache License, Version 2.0 (the "License");
you may not use this file except in compliance with the License.
You may obtain a copy of the License at
    http://www.apache.org/licenses/LICENSE-2.0
Unless required by applicable law or agreed to in writing, software
distributed under the License is distributed on an "AS IS" BASIS,
WITHOUT WARRANTIES OR CONDITIONS OF ANY KIND, either express or implied.
See the License for the specific language governing permissions and
limitations under the License.
"""

import concurrent.futures
import logging
import math
import threading
from queue import Empty, Full, PriorityQueue, Queue
from typing import List, Optional

import torch

from sglang.srt.mem_cache.memory_pool import HostKVCache, TokenToKVPoolAllocator

from sglang.srt.mem_cache.hicache_storage import HiCacheFile, get_hash_str

logger = logging.getLogger(__name__)


class LayerDoneCounter:
    def __init__(self, num_layers):
        self.counter = num_layers
        self.condition = threading.Condition()

    def increment(self):
        with self.condition:
            self.counter += 1
            self.condition.notify_all()

    def wait_until(self, threshold):
        with self.condition:
            while self.counter <= threshold:
                self.condition.wait()

    def reset(self):
        with self.condition:
            self.counter = 0


class CacheOperation:

    counter = 0

    def __init__(
        self,
        host_indices: torch.Tensor,
        device_indices: torch.Tensor,
        node_id: int,
        priority: Optional[int] = None,
    ):
        self.host_indices = host_indices
        self.device_indices = device_indices
        self.node_ids = [node_id]
        self.data = None

        self.id = CacheOperation.counter
        CacheOperation.counter += 1
        # default priority is the order of creation
        self.priority = priority if priority is not None else self.id

    def merge(self, other: "CacheOperation") -> None:
        # multiple operations can be merged into a single operation for batch processing
        self.host_indices = torch.cat([self.host_indices, other.host_indices])
        self.device_indices = torch.cat([self.device_indices, other.device_indices])
        self.priority = min(self.priority, other.priority)
        self.node_ids.extend(other.node_ids)

    def split(self, factor) -> List["CacheOperation"]:
        # split an operation into smaller operations to reduce the size of intermediate buffers
        if factor <= 1:
            return [self]

        chunk_size = math.ceil(len(self.host_indices) / factor)
        split_ops = []
        for i in range(0, len(self.host_indices), chunk_size):
            split_ops.append(
                CacheOperation(
                    host_indices=self.host_indices[i : i + chunk_size],
                    device_indices=self.device_indices[i : i + chunk_size],
                    node_id=0,
                )
            )
        # Inherit the node_ids on the final chunk
        if split_ops:
            split_ops[-1].node_ids = self.node_ids

        return split_ops

    def __lt__(self, other: "CacheOperation"):
        return self.priority < other.priority


class TransferBuffer:
    """
    Overlapping buffer preparation and transfer operations to improve throughput.
    """

    def __init__(
        self, stop_event, buffer_count: int = 3, max_buffer_size: int = 1000
    ) -> None:
        self.stop_event = stop_event
        self.buffers = Queue(maxsize=buffer_count)
        # todo: adjust the buffer size based on throughput profile of the system
        self.max_buffer_size = max_buffer_size

    def full(self) -> bool:
        return self.buffers.full()

    def empty(self) -> bool:
        return self.buffers.empty()

    def put(self, item, block=True, timeout=1) -> None:
        while not self.stop_event.is_set():
            try:
                self.buffers.put(item, block=block, timeout=timeout)
                break
            except Full:
                if not block:
                    break
                continue
            except Exception as e:
                logger.error(e)

    def get(self, block=True, timeout=1) -> Optional[CacheOperation]:
        try:
            return self.buffers.get(block=block, timeout=timeout)
        except Empty:
            return None
        except Exception as e:
            logger.error(e)

    def clear(self):
        self.buffers.queue.clear()


class StorageOperation:
    counter = 0

    def __init__(
        self,
        host_indices: torch.Tensor,
        token_ids: List[int],
        last_hash: Optional[str] = None,
    ):
        self.host_indices = host_indices
        self.token_ids = token_ids
        self.last_hash = last_hash
        self.completed_tokens = 0
        self.hash_value = []

        self.id = StorageOperation.counter
        StorageOperation.counter += 1

    def __lt__(self, other: "StorageOperation"):
        return self.id < other.id


class PrefetchOperation(StorageOperation):
    def __init__(
        self,
        request_id: str,
        host_indices: torch.Tensor,
        token_ids: List[int],
        last_hash: Optional[str] = None,
    ):
        self.request_id = request_id

        self._done_flag = False
        self._lock = threading.Lock()

        super().__init__(host_indices, token_ids, last_hash)

    def increment(self, num_tokens: int):
        with self._lock:
            if self._done_flag:
                return
            self.completed_tokens += num_tokens

    def mark_done(self):
        with self._lock:
            self._done_flag = True

    def is_done(self) -> bool:
        return self._done_flag


class HiCacheController:

    def __init__(
        self,
        token_to_kv_pool_allocator: TokenToKVPoolAllocator,
        mem_pool_host: HostKVCache,
        page_size: int,
        load_cache_event: threading.Event = None,
        write_policy: str = "write_through_selective",
<<<<<<< HEAD
=======
        io_backend: str = "",
        storage_backend: Optional[str] = None,
        prefetch_threshold: int = 256,
>>>>>>> f62d75b6
    ):
        self.mem_pool_device_allocator = token_to_kv_pool_allocator
        self.mem_pool_device = token_to_kv_pool_allocator.get_kvcache()
        self.mem_pool_host = mem_pool_host
        self.write_policy = write_policy
        self.page_size = page_size

        self.enable_storage = False
        # todo: move backend initialization to storage backend module
        if storage_backend is not None:
            if storage_backend == "file":
                self.storage_backend = HiCacheFile()
                self.enable_storage = True
                # todo: threshold policy for prefetching
                self.prefetch_threshold = prefetch_threshold
            else:
                raise NotImplementedError(
                    f"Unsupported storage backend: {storage_backend}"
                )

        self.load_cache_event = load_cache_event
        self.layer_done_counter = LayerDoneCounter(self.mem_pool_device.layer_num)
        self.mem_pool_device.register_layer_transfer_counter(self.layer_done_counter)

        if write_policy not in [
            "write_through",
            "write_through_selective",
            "write_back",
        ]:
            raise ValueError(f"Invalid write policy: {write_policy}")

        self.write_queue = PriorityQueue()
        self.load_queue = PriorityQueue()

        self.ack_write_queue = Queue()
        self.ack_load_queue = Queue()

        self.stop_event = threading.Event()
        self.write_buffer = TransferBuffer(self.stop_event)
        self.load_buffer = TransferBuffer(
            self.stop_event, buffer_count=10, max_buffer_size=100
        )

        self.write_stream = torch.cuda.Stream()
        self.load_stream = torch.cuda.Stream()

        self.write_thread = threading.Thread(
            target=(
                self.write_thread_func_buffer
                if self.page_size == 1
                else self.write_thread_func_direct
            ),
            daemon=True,
        )
        self.load_thread = threading.Thread(
            target=self.load_thread_func_layer_by_layer, daemon=True
        )

        self.write_thread.start()
        self.load_thread.start()

        if self.enable_storage:
            self.prefetch_thread = threading.Thread(
                target=self.prefetch_thread_func, daemon=True
            )
            self.backup_thread = threading.Thread(
                target=self.backup_thread_func, daemon=True
            )
            self.prefetch_queue = Queue()
            self.backup_queue = Queue()

            self.prefetch_revoke_queue = Queue()
            self.ack_backup_queue = Queue()

            self.prefetch_thread.start()
            self.backup_thread.start()

    def reset(self):
        self.stop_event.set()
        self.write_thread.join()
        self.load_thread.join()

        self.write_queue.queue.clear()
        self.load_queue.queue.clear()
        self.write_buffer.clear()
        self.load_buffer.clear()
        self.ack_write_queue.queue.clear()
        self.ack_load_queue.queue.clear()
        if self.enable_storage:
            self.prefetch_thread.join()
            self.backup_thread.join()
            self.prefetch_queue.queue.clear()
            self.backup_queue.queue.clear()
            self.prefetch_revoke_queue.queue.clear()
            self.ack_backup_queue.queue.clear()

        self.write_thread = threading.Thread(
            target=(
                self.write_thread_func_buffer
                if self.page_size == 1
                else self.write_thread_func_direct
            ),
            daemon=True,
        )
        self.load_thread = threading.Thread(
            target=self.load_thread_func_layer_by_layer, daemon=True
        )
        self.stop_event.clear()
        self.write_thread.start()
        self.load_thread.start()

        if self.enable_storage:
            self.prefetch_thread = threading.Thread(
                target=self.prefetch_thread_func, daemon=True
            )
            self.backup_thread = threading.Thread(
                target=self.backup_thread_func, daemon=True
            )
            self.prefetch_thread.start()
            self.backup_thread.start()

    def write(
        self,
        device_indices: torch.Tensor,
        priority: Optional[int] = None,
        node_id: int = 0,
    ) -> Optional[torch.Tensor]:
        """
        Back up KV caches from device memory to host memory.
        """
        host_indices = self.mem_pool_host.alloc(len(device_indices))
        if host_indices is None:
            return None
        self.mem_pool_host.protect_write(host_indices)
        self.write_queue.put(
            CacheOperation(host_indices, device_indices, node_id, priority)
        )
        return host_indices

    def load(
        self,
        host_indices: torch.Tensor,
        priority: Optional[int] = None,
        node_id: int = 0,
    ) -> Optional[torch.Tensor]:
        """
        Load KV caches from host memory to device memory.
        """
        device_indices = self.mem_pool_device_allocator.alloc(len(host_indices))
        if device_indices is None:
            return None
        self.mem_pool_host.protect_load(host_indices)
        # to ensure the device indices are ready before accessed by another CUDA stream
        torch.cuda.current_stream().synchronize()
        self.load_queue.put(
            CacheOperation(host_indices, device_indices, node_id, priority)
        )
        return device_indices

    def write_thread_func_direct(self):
        """
        Directly write through KV caches to host memory without buffering.
        """
        torch.cuda.set_stream(self.write_stream)
        while not self.stop_event.is_set():
            try:
                operation = self.write_queue.get(block=True, timeout=1)
                self.mem_pool_host.write_page_all_layers(
                    operation.host_indices,
                    operation.device_indices,
                    self.mem_pool_device,
                )
                self.write_stream.synchronize()
                self.mem_pool_host.complete_io(operation.host_indices)
                for node_id in operation.node_ids:
                    if node_id != 0:
                        self.ack_write_queue.put(node_id)
            except Empty:
                continue
            except Exception as e:
                logger.error(e)

    def load_thread_func_direct(self):
        """
        Directly load KV caches from host memory to device memory without buffering.
        """
        torch.cuda.set_stream(self.load_stream)
        while not self.stop_event.is_set():
            try:
                operation = self.load_queue.get(block=True, timeout=1)
                # time.sleep(18e-6 * len(operation.host_indices))
                operation.data = self.mem_pool_host.get_flat_data(
                    operation.host_indices
                )
                self.mem_pool_device.transfer(operation.device_indices, operation.data)
                self.mem_pool_host.complete_io(operation.host_indices)
                for node_id in operation.node_ids:
                    if node_id != 0:
                        self.ack_load_queue.put(node_id)
            except Empty:
                continue
            except Exception as e:
                logger.error(e)

    def load_thread_func_layer_by_layer(self):
        """
        Load KV caches from host memory to device memory layer by layer.
        """
        torch.cuda.set_stream(self.load_stream)
        while not self.stop_event.is_set():
            self.load_cache_event.wait(timeout=1)
            if not self.load_cache_event.is_set():
                continue
            self.load_cache_event.clear()

            batch_operation = None
            while self.load_queue.qsize() > 0:
                op = self.load_queue.get(block=True)
                if batch_operation is None:
                    batch_operation = op
                else:
                    batch_operation.merge(op)
            if batch_operation is None:
                continue

            self.layer_done_counter.reset()
            for i in range(self.mem_pool_host.layer_num):
                if self.page_size == 1:
                    flat_data = self.mem_pool_host.get_flat_data_by_layer(
                        batch_operation.host_indices, i
                    )
                    self.mem_pool_device.transfer_per_layer(
                        batch_operation.device_indices, flat_data, i
                    )
                else:
                    self.mem_pool_host.load_page_per_layer(
                        batch_operation.host_indices,
                        batch_operation.device_indices,
                        self.mem_pool_device,
                        i,
                    )
                    self.load_stream.synchronize()
                self.layer_done_counter.increment()

            self.mem_pool_host.complete_io(batch_operation.host_indices)
            for node_id in batch_operation.node_ids:
                if node_id != 0:
                    self.ack_load_queue.put(node_id)

    def write_aux_func(self, no_wait=False):
        """
        Auxiliary function to prepare the buffer for write operations.
        """
        torch.cuda.set_stream(self.write_stream)

        def _to_op(op_):
            assert op_.device_indices.is_cuda, "Device indices should be on GPU"
            op_.data = self.mem_pool_device.get_flat_data(op_.device_indices).to(
                self.mem_pool_host.device
            )
            self.write_buffer.put(op_)
            return op_

        buffer = None
        while not self.stop_event.is_set():
            try:
                operation = self.write_queue.get(block=True, timeout=1)
                factor = (
                    len(operation.device_indices) // self.write_buffer.max_buffer_size
                )

                if factor >= 1:
                    if buffer is not None:
                        _to_op(buffer)
                        buffer = None

                    if factor < 2:
                        _to_op(operation)
                    else:
                        split_ops = operation.split(factor)
                        for op_ in split_ops:
                            _to_op(op_)
                    continue

                if buffer is None:
                    buffer = operation
                else:
                    buffer.merge(operation)
                if (
                    no_wait
                    or len(buffer.host_indices) >= self.write_buffer.max_buffer_size
                    or self.write_queue.empty()
                    or self.write_buffer.empty()
                ):
                    _to_op(buffer)
                    buffer = None
            except Empty:
                continue
            except Exception as e:
                logger.error(e)

    def load_aux_func(self):
        """
        Auxiliary function to prepare the buffer for load operations.
        """

        def _pin_op(op_, put=True):
            op_.data = (
                self.mem_pool_host.get_flat_data(op_.host_indices)
                .contiguous()
                .pin_memory()
            )
            if put:
                self.load_buffer.put(op_)
            return op_

        buffer = None
        while not self.stop_event.is_set():
            try:
                operation = self.load_queue.get(block=True, timeout=1)
                factor = len(operation.host_indices) // self.load_buffer.max_buffer_size

                if factor >= 1:
                    if buffer is not None:
                        _pin_op(buffer)
                        buffer = None

                    if factor < 2:
                        _pin_op(operation)
                    else:
                        split_ops = operation.split(factor)
                        split_args = [(op_, True) for op_ in split_ops[:-1]]
                        split_args.append((split_ops[-1], False))
                        # Spawn threads to pin each op concurrently
                        with concurrent.futures.ThreadPoolExecutor() as executor:
                            pinned_ops = list(
                                executor.map(
                                    lambda x: _pin_op(x[0], put=x[1]), split_args
                                )
                            )
                        # preserve the order of last op to ensure correct ack
                        self.load_buffer.put(pinned_ops[-1])
                    continue

                if buffer is None:
                    buffer = operation
                else:
                    buffer.merge(operation)
                if (
                    len(buffer.host_indices) >= self.load_buffer.max_buffer_size
                    or self.load_queue.empty()
                    or self.load_buffer.empty()
                ):
                    _pin_op(buffer)
                    buffer = None
            except Empty:
                continue
            except Exception as e:
                logger.error(e)

    def write_thread_func_buffer(self):
        aux_thread = threading.Thread(target=self.write_aux_func, daemon=True)
        aux_thread.start()

        while not self.stop_event.is_set():
            operation = self.write_buffer.get()
            if operation is None:
                continue
            self.mem_pool_host.assign_flat_data(operation.host_indices, operation.data)
            self.mem_pool_host.complete_io(operation.host_indices)
            for node_id in operation.node_ids:
                if node_id != 0:
                    self.ack_write_queue.put(node_id)
        aux_thread.join()

    def load_thread_func_buffer(self):
        torch.cuda.set_stream(self.load_stream)
        aux_thread = threading.Thread(target=self.load_aux_func, daemon=True)
        aux_thread.start()
        while not self.stop_event.is_set():
            operation = self.load_buffer.get()
            if operation is None:
                continue
            self.mem_pool_device.transfer(operation.device_indices, operation.data)
            self.mem_pool_host.complete_io(operation.host_indices)
            for node_id in operation.node_ids:
                if node_id != 0:
                    self.ack_load_queue.put(node_id)
        aux_thread.join()

    def evict_device(
        self, device_indices: torch.Tensor, host_indices: torch.Tensor
    ) -> int:
        if self.mem_pool_host.is_synced(host_indices):
            self.mem_pool_device_allocator.free(device_indices)
            self.mem_pool_host.update_backup(host_indices)
            return len(device_indices)
        else:
            raise ValueError(
                f"Inconsistent states: {self.mem_pool_host.get_state(host_indices)}"
            )

    def evict_host(self, host_indices: torch.Tensor, backup_only: bool = True) -> int:
        if not backup_only:
            raise ValueError("Other eviction policies are not supported yet.")

        if self.mem_pool_host.is_backup(host_indices):
            self.mem_pool_host.free(host_indices)
            return len(host_indices)
        else:
            raise ValueError(
                f"Inconsistent states: {self.mem_pool_host.get_state(host_indices)}"
            )

    def prefetch(
        self,
        request_id: str,
        host_indices: torch.Tensor,
        new_input_tokens: List[int],
        last_hash: Optional[str] = None,
    ) -> int:
        """
        Prefetch KV caches from storage backend to host memory.
        """
        operation = PrefetchOperation(
            request_id, host_indices, new_input_tokens, last_hash
        )
        self.prefetch_queue.put(operation)
        return operation

    def terminate_prefetch(self, operation):
        operation.mark_done()
        return operation.completed_tokens, operation.hash_value

    def prefetch_io_aux_func(self):
        """
        Auxiliary function conducting IO operations for prefetching.
        """
        while not self.stop_event.is_set():
            try:
                operation = self.prefetch_buffer.get(block=True, timeout=1)
                for h in operation.hash_value:
                    page_data = self.storage_backend.get(h)
                    if page_data is None:
                        logger.warning(
                            f"Prefetch operation {operation.request_id} failed to retrieve page {h}."
                        )
                        break
                    self.mem_pool_host.set_from_flat_data_page(
                        operation.host_indices[operation.completed_tokens],
                        page_data,
                    )
                    operation.increment(self.page_size)
                    if operation.is_done():
                        # operation terminated by controller, release pre-allocated memory
                        self.mem_pool_host.free(
                            operation.host_indices[operation.completed_tokens :]
                        )
                        break
            except Empty:
                continue

    def prefetch_thread_func(self):
        """
        Manage prefetching operations from storage backend to host memory.
        """
        self.prefetch_buffer = Queue()
        aux_thread = threading.Thread(target=self.prefetch_io_aux_func, daemon=True)
        aux_thread.start()
        while (not self.stop_event.is_set()) or not self.prefetch_queue.empty():
            try:
                operation = self.prefetch_queue.get(block=True, timeout=1)
                if operation is None:
                    continue

                last_hash = operation.last_hash
                tokens_to_fetch = operation.token_ids

                storage_hit_count = 0
                remaining_tokens = len(tokens_to_fetch)
                hash_value = []
                while remaining_tokens >= self.page_size:
                    last_hash = get_hash_str(
                        tokens_to_fetch[
                            storage_hit_count : storage_hit_count + self.page_size
                        ],
                        last_hash,
                    )
                    if self.storage_backend.exists(last_hash):
                        storage_hit_count += self.page_size
                        hash_value.append(last_hash)
                        remaining_tokens -= self.page_size
                    else:
                        break

                if storage_hit_count < self.prefetch_threshold:
                    # not to prefetch if not enough benefits
                    self.prefetch_revoke_queue.put(operation.request_id)
                else:
                    operation.hash_value = hash_value
                    logger.debug(
                        f"Prefetching {len(hash_value)} pages for request {operation.request_id}."
                    )
                    self.prefetch_buffer.put(operation)

            except Empty:
                continue

    def write_storage(
        self,
        host_indices: torch.Tensor,
        token_ids: List[int],
        last_hash: Optional[str] = None,
    ) -> int:
        """
        Write KV caches from host memory to storage backend.
        """
        operation = StorageOperation(host_indices, token_ids, last_hash)
        self.backup_queue.put(operation)
        return operation.id

    def backup_thread_func(self):
        """
        Manage backup operations from host memory to storage backend.
        """
        while not self.stop_event.is_set():
            try:
                operation = self.backup_queue.get(block=True, timeout=1)
                if operation is None:
                    continue

                last_hash = operation.last_hash
                tokens_to_backup = operation.token_ids

                for i in range(0, len(tokens_to_backup), self.page_size):
                    last_hash = get_hash_str(
                        tokens_to_backup[i : i + self.page_size], last_hash
                    )
                    # todo, handle failures in storage backend
                    self.storage_backend.set(
                        last_hash,
                        self.mem_pool_host.get_flat_data_page(
                            operation.host_indices[i]
                        ),
                    )
                    operation.completed_tokens += self.page_size
                    operation.hash_value.append(last_hash)

                self.ack_backup_queue.put((operation.id, operation.hash_value))

            except Empty:
                continue<|MERGE_RESOLUTION|>--- conflicted
+++ resolved
@@ -13,16 +13,17 @@
 limitations under the License.
 """
 
-import concurrent.futures
 import logging
 import math
 import threading
 from queue import Empty, Full, PriorityQueue, Queue
-from typing import List, Optional
+from typing import TYPE_CHECKING, List, Optional
 
 import torch
 
-from sglang.srt.mem_cache.memory_pool import HostKVCache, TokenToKVPoolAllocator
+if TYPE_CHECKING:
+    from sglang.srt.mem_cache.allocator import BaseTokenToKVPoolAllocator
+    from sglang.srt.mem_cache.memory_pool_host import HostKVCache
 
 from sglang.srt.mem_cache.hicache_storage import HiCacheFile, get_hash_str
 
@@ -31,22 +32,37 @@
 
 class LayerDoneCounter:
     def __init__(self, num_layers):
-        self.counter = num_layers
-        self.condition = threading.Condition()
+        self.num_layers = num_layers
+        # extra producer and consumer counters for overlap mode
+        self.num_counters = 3
+        self.counters = [num_layers] * self.num_counters
+        self.conditions = [threading.Condition() for _ in range(self.num_counters)]
+        self.producer_index = 0
+        self.consumer_index = 0
+
+    def next_producer(self):
+        return (self.producer_index + 1) % self.num_counters
+
+    def update_producer(self):
+        self.producer_index = self.next_producer()
+        return self.producer_index
+
+    def set_consumer(self, index):
+        self.consumer_index = index
 
     def increment(self):
-        with self.condition:
-            self.counter += 1
-            self.condition.notify_all()
+        with self.conditions[self.producer_index]:
+            self.counters[self.producer_index] += 1
+            self.conditions[self.producer_index].notify_all()
 
     def wait_until(self, threshold):
-        with self.condition:
-            while self.counter <= threshold:
-                self.condition.wait()
+        with self.conditions[self.consumer_index]:
+            while self.counters[self.consumer_index] <= threshold:
+                self.conditions[self.consumer_index].wait()
 
     def reset(self):
-        with self.condition:
-            self.counter = 0
+        with self.conditions[self.producer_index]:
+            self.counters[self.producer_index] = 0
 
 
 class CacheOperation:
@@ -200,23 +216,30 @@
 
     def __init__(
         self,
-        token_to_kv_pool_allocator: TokenToKVPoolAllocator,
+        token_to_kv_pool_allocator: BaseTokenToKVPoolAllocator,
         mem_pool_host: HostKVCache,
         page_size: int,
         load_cache_event: threading.Event = None,
         write_policy: str = "write_through_selective",
-<<<<<<< HEAD
-=======
         io_backend: str = "",
         storage_backend: Optional[str] = None,
         prefetch_threshold: int = 256,
->>>>>>> f62d75b6
     ):
         self.mem_pool_device_allocator = token_to_kv_pool_allocator
         self.mem_pool_device = token_to_kv_pool_allocator.get_kvcache()
         self.mem_pool_host = mem_pool_host
         self.write_policy = write_policy
         self.page_size = page_size
+        # using kernel for small page KV cache transfer and DMA for large pages
+        if not io_backend:
+            IO_BACKEND_PAGE_SIZE_THRESHOLD = 64
+            self.io_backend = (
+                "direct"
+                if self.page_size >= IO_BACKEND_PAGE_SIZE_THRESHOLD
+                else "kernel"
+            )
+        else:
+            self.io_backend = io_backend
 
         self.enable_storage = False
         # todo: move backend initialization to storage backend module
@@ -258,12 +281,7 @@
         self.load_stream = torch.cuda.Stream()
 
         self.write_thread = threading.Thread(
-            target=(
-                self.write_thread_func_buffer
-                if self.page_size == 1
-                else self.write_thread_func_direct
-            ),
-            daemon=True,
+            target=self.write_thread_func_direct, daemon=True
         )
         self.load_thread = threading.Thread(
             target=self.load_thread_func_layer_by_layer, daemon=True
@@ -308,12 +326,7 @@
             self.ack_backup_queue.queue.clear()
 
         self.write_thread = threading.Thread(
-            target=(
-                self.write_thread_func_buffer
-                if self.page_size == 1
-                else self.write_thread_func_direct
-            ),
-            daemon=True,
+            target=self.write_thread_func_direct, daemon=True
         )
         self.load_thread = threading.Thread(
             target=self.load_thread_func_layer_by_layer, daemon=True
@@ -370,6 +383,15 @@
         )
         return device_indices
 
+    def move_indices(self, host_indices, device_indices):
+        # move indices to GPU if using kernels, to host if using direct indexing
+        if self.io_backend == "kernel":
+            return host_indices.to(self.mem_pool_device.device), device_indices
+        elif self.io_backend == "direct":
+            return host_indices, device_indices.cpu()
+        else:
+            raise ValueError(f"Unsupported io backend")
+
     def write_thread_func_direct(self):
         """
         Directly write through KV caches to host memory without buffering.
@@ -378,10 +400,14 @@
         while not self.stop_event.is_set():
             try:
                 operation = self.write_queue.get(block=True, timeout=1)
-                self.mem_pool_host.write_page_all_layers(
-                    operation.host_indices,
-                    operation.device_indices,
-                    self.mem_pool_device,
+                host_indices, device_indices = self.move_indices(
+                    operation.host_indices, operation.device_indices
+                )
+                self.mem_pool_device.backup_to_host_all_layer(
+                    self.mem_pool_host,
+                    host_indices,
+                    device_indices,
+                    self.io_backend,
                 )
                 self.write_stream.synchronize()
                 self.mem_pool_host.complete_io(operation.host_indices)
@@ -393,28 +419,6 @@
             except Exception as e:
                 logger.error(e)
 
-    def load_thread_func_direct(self):
-        """
-        Directly load KV caches from host memory to device memory without buffering.
-        """
-        torch.cuda.set_stream(self.load_stream)
-        while not self.stop_event.is_set():
-            try:
-                operation = self.load_queue.get(block=True, timeout=1)
-                # time.sleep(18e-6 * len(operation.host_indices))
-                operation.data = self.mem_pool_host.get_flat_data(
-                    operation.host_indices
-                )
-                self.mem_pool_device.transfer(operation.device_indices, operation.data)
-                self.mem_pool_host.complete_io(operation.host_indices)
-                for node_id in operation.node_ids:
-                    if node_id != 0:
-                        self.ack_load_queue.put(node_id)
-            except Empty:
-                continue
-            except Exception as e:
-                logger.error(e)
-
     def load_thread_func_layer_by_layer(self):
         """
         Load KV caches from host memory to device memory layer by layer.
@@ -425,6 +429,7 @@
             if not self.load_cache_event.is_set():
                 continue
             self.load_cache_event.clear()
+            self.layer_done_counter.update_producer()
 
             batch_operation = None
             while self.load_queue.qsize() > 0:
@@ -436,170 +441,26 @@
             if batch_operation is None:
                 continue
 
+            # start layer-wise KV cache transfer from CPU to GPU
             self.layer_done_counter.reset()
+            host_indices, device_indices = self.move_indices(
+                batch_operation.host_indices, batch_operation.device_indices
+            )
             for i in range(self.mem_pool_host.layer_num):
-                if self.page_size == 1:
-                    flat_data = self.mem_pool_host.get_flat_data_by_layer(
-                        batch_operation.host_indices, i
-                    )
-                    self.mem_pool_device.transfer_per_layer(
-                        batch_operation.device_indices, flat_data, i
-                    )
-                else:
-                    self.mem_pool_host.load_page_per_layer(
-                        batch_operation.host_indices,
-                        batch_operation.device_indices,
-                        self.mem_pool_device,
-                        i,
-                    )
-                    self.load_stream.synchronize()
+                self.mem_pool_device.load_from_host_per_layer(
+                    self.mem_pool_host,
+                    host_indices,
+                    device_indices,
+                    i,
+                    self.io_backend,
+                )
+                self.load_stream.synchronize()
                 self.layer_done_counter.increment()
 
             self.mem_pool_host.complete_io(batch_operation.host_indices)
             for node_id in batch_operation.node_ids:
                 if node_id != 0:
                     self.ack_load_queue.put(node_id)
-
-    def write_aux_func(self, no_wait=False):
-        """
-        Auxiliary function to prepare the buffer for write operations.
-        """
-        torch.cuda.set_stream(self.write_stream)
-
-        def _to_op(op_):
-            assert op_.device_indices.is_cuda, "Device indices should be on GPU"
-            op_.data = self.mem_pool_device.get_flat_data(op_.device_indices).to(
-                self.mem_pool_host.device
-            )
-            self.write_buffer.put(op_)
-            return op_
-
-        buffer = None
-        while not self.stop_event.is_set():
-            try:
-                operation = self.write_queue.get(block=True, timeout=1)
-                factor = (
-                    len(operation.device_indices) // self.write_buffer.max_buffer_size
-                )
-
-                if factor >= 1:
-                    if buffer is not None:
-                        _to_op(buffer)
-                        buffer = None
-
-                    if factor < 2:
-                        _to_op(operation)
-                    else:
-                        split_ops = operation.split(factor)
-                        for op_ in split_ops:
-                            _to_op(op_)
-                    continue
-
-                if buffer is None:
-                    buffer = operation
-                else:
-                    buffer.merge(operation)
-                if (
-                    no_wait
-                    or len(buffer.host_indices) >= self.write_buffer.max_buffer_size
-                    or self.write_queue.empty()
-                    or self.write_buffer.empty()
-                ):
-                    _to_op(buffer)
-                    buffer = None
-            except Empty:
-                continue
-            except Exception as e:
-                logger.error(e)
-
-    def load_aux_func(self):
-        """
-        Auxiliary function to prepare the buffer for load operations.
-        """
-
-        def _pin_op(op_, put=True):
-            op_.data = (
-                self.mem_pool_host.get_flat_data(op_.host_indices)
-                .contiguous()
-                .pin_memory()
-            )
-            if put:
-                self.load_buffer.put(op_)
-            return op_
-
-        buffer = None
-        while not self.stop_event.is_set():
-            try:
-                operation = self.load_queue.get(block=True, timeout=1)
-                factor = len(operation.host_indices) // self.load_buffer.max_buffer_size
-
-                if factor >= 1:
-                    if buffer is not None:
-                        _pin_op(buffer)
-                        buffer = None
-
-                    if factor < 2:
-                        _pin_op(operation)
-                    else:
-                        split_ops = operation.split(factor)
-                        split_args = [(op_, True) for op_ in split_ops[:-1]]
-                        split_args.append((split_ops[-1], False))
-                        # Spawn threads to pin each op concurrently
-                        with concurrent.futures.ThreadPoolExecutor() as executor:
-                            pinned_ops = list(
-                                executor.map(
-                                    lambda x: _pin_op(x[0], put=x[1]), split_args
-                                )
-                            )
-                        # preserve the order of last op to ensure correct ack
-                        self.load_buffer.put(pinned_ops[-1])
-                    continue
-
-                if buffer is None:
-                    buffer = operation
-                else:
-                    buffer.merge(operation)
-                if (
-                    len(buffer.host_indices) >= self.load_buffer.max_buffer_size
-                    or self.load_queue.empty()
-                    or self.load_buffer.empty()
-                ):
-                    _pin_op(buffer)
-                    buffer = None
-            except Empty:
-                continue
-            except Exception as e:
-                logger.error(e)
-
-    def write_thread_func_buffer(self):
-        aux_thread = threading.Thread(target=self.write_aux_func, daemon=True)
-        aux_thread.start()
-
-        while not self.stop_event.is_set():
-            operation = self.write_buffer.get()
-            if operation is None:
-                continue
-            self.mem_pool_host.assign_flat_data(operation.host_indices, operation.data)
-            self.mem_pool_host.complete_io(operation.host_indices)
-            for node_id in operation.node_ids:
-                if node_id != 0:
-                    self.ack_write_queue.put(node_id)
-        aux_thread.join()
-
-    def load_thread_func_buffer(self):
-        torch.cuda.set_stream(self.load_stream)
-        aux_thread = threading.Thread(target=self.load_aux_func, daemon=True)
-        aux_thread.start()
-        while not self.stop_event.is_set():
-            operation = self.load_buffer.get()
-            if operation is None:
-                continue
-            self.mem_pool_device.transfer(operation.device_indices, operation.data)
-            self.mem_pool_host.complete_io(operation.host_indices)
-            for node_id in operation.node_ids:
-                if node_id != 0:
-                    self.ack_load_queue.put(node_id)
-        aux_thread.join()
 
     def evict_device(
         self, device_indices: torch.Tensor, host_indices: torch.Tensor
