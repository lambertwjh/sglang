--- conflicted
+++ resolved
@@ -83,6 +83,9 @@
     HealthCheckOutput,
     InitWeightsUpdateGroupReqInput,
     InitWeightsUpdateGroupReqOutput,
+    LoadLoRAAdapterReqInput,
+    LoadLoRAAdapterReqOutput,
+    LoRAUpdateResult,
     OpenSessionReqInput,
     OpenSessionReqOutput,
     ProfileReq,
@@ -99,6 +102,8 @@
     SlowDownReqOutput,
     TokenizedEmbeddingReqInput,
     TokenizedGenerateReqInput,
+    UnloadLoRAAdapterReqInput,
+    UnloadLoRAAdapterReqOutput,
     UpdateWeightFromDiskReqInput,
     UpdateWeightFromDiskReqOutput,
     UpdateWeightsFromDistributedReqInput,
@@ -106,11 +111,7 @@
     UpdateWeightsFromTensorReqInput,
     UpdateWeightsFromTensorReqOutput,
 )
-from sglang.srt.managers.multimodal_processor import (
-    get_dummy_processor,
-    get_mm_processor,
-    import_processors,
-)
+from sglang.srt.managers.multimodal_processor import get_mm_processor, import_processors
 from sglang.srt.metrics.collector import TokenizerMetricsCollector
 from sglang.srt.sampling.sampling_params import SamplingParams
 from sglang.srt.server_args import PortArgs, ServerArgs
@@ -146,7 +147,9 @@
 
     # For streaming output
     last_output_offset: int = 0
+
     # For incremental state update.
+    # TODO(lianmin): do not initialize some lists if not needed.
     text: str = ""
     output_ids: List[int] = dataclasses.field(default_factory=list)
     input_token_logprobs_val: List[float] = dataclasses.field(default_factory=list)
@@ -184,6 +187,8 @@
             if server_args.preferred_sampling_params
             else None
         )
+        self.crash_dump_folder = server_args.crash_dump_folder
+        self.crash_dump_performed = False  # Flag to ensure dump is only called once
 
         # Init inter-process communication
         context = zmq.asyncio.Context(2)
@@ -198,7 +203,6 @@
         self.model_path = server_args.model_path
         self.served_model_name = server_args.served_model_name
         self.model_config = ModelConfig.from_server_args(server_args)
-
         self.is_generation = self.model_config.is_generation
         self.is_image_gen = self.model_config.is_image_gen
         self.context_len = self.model_config.context_len
@@ -242,6 +246,12 @@
                     revision=server_args.revision,
                 )
 
+        # Initialize loaded loRA adapters with the initial lora paths in the server_args.
+        # This list will be updated when new LoRA adapters are loaded or unloaded dynamically.
+        self.loaded_lora_adapters: Dict[str, str] = dict(
+            self.server_args.lora_paths or {}
+        )
+
         # Store states
         self.no_create_loop = False
         self.rid_to_state: Dict[str, ReqState] = {}
@@ -250,20 +260,52 @@
         self.dump_requests_folder = ""  # By default do not dump
         self.dump_requests_threshold = 1000
         self.dump_request_list: List[Tuple] = []
+        self.crash_dump_request_list: deque[Tuple] = deque()
         self.log_request_metadata = self.get_log_request_metadata()
+        self.session_futures = {}  # session_id -> asyncio event
+        self.max_req_input_len = None
+        self.asyncio_tasks = set()
 
         # The event to notify the weight sync is finished.
         self.model_update_lock = RWLock()
         self.model_update_result: Optional[Awaitable[UpdateWeightFromDiskReqOutput]] = (
             None
         )
-        self.asyncio_tasks = set()
-
-        # For session info
-        self.session_futures = {}  # session_id -> asyncio event
-
-        # Set after scheduler is initialized
-        self.max_req_input_len = None
+
+        # For pd disaggregtion
+        self.disaggregation_mode = DisaggregationMode(
+            self.server_args.disaggregation_mode
+        )
+        self.disaggregation_transfer_backend = TransferBackend(
+            self.server_args.disaggregation_transfer_backend
+        )
+        # Start kv boostrap server on prefill
+        if self.disaggregation_mode == DisaggregationMode.PREFILL:
+            # only start bootstrap server on prefill tm
+            kv_bootstrap_server_class = get_kv_class(
+                self.disaggregation_transfer_backend, KVClassType.BOOTSTRAP_SERVER
+            )
+            self.bootstrap_server = kv_bootstrap_server_class(
+                self.server_args.disaggregation_bootstrap_port
+            )
+            is_create_store = (
+                self.server_args.node_rank == 0
+                and self.server_args.disaggregation_transfer_backend == "ascend"
+            )
+            if is_create_store:
+                try:
+                    from mf_adapter import create_config_store
+
+                    ascend_url = os.getenv("ASCEND_MF_STORE_URL")
+                    create_config_store(ascend_url)
+                except Exception as e:
+                    error_message = f"Failed create mf store, invalid ascend_url."
+                    error_message += f" With exception {e}"
+                    raise error_message
+
+        # For load balancing
+        self.current_load = 0
+        self.current_load_lock = asyncio.Lock()
 
         # Metrics
         if self.enable_metrics:
@@ -306,7 +348,6 @@
         self.profile_communicator = _Communicator(
             self.send_to_scheduler, server_args.dp_size
         )
-        self.health_check_communitcator = _Communicator(self.send_to_scheduler, 1)
         self.get_internal_state_communicator = _Communicator(
             self.send_to_scheduler, server_args.dp_size
         )
@@ -314,6 +355,9 @@
             self.send_to_scheduler, server_args.dp_size
         )
         self.expert_distribution_communicator = _Communicator(
+            self.send_to_scheduler, server_args.dp_size
+        )
+        self.update_lora_adapter_communicator = _Communicator(
             self.send_to_scheduler, server_args.dp_size
         )
 
@@ -382,29 +426,13 @@
                     ExpertDistributionReqOutput,
                     self.expert_distribution_communicator.handle_recv,
                 ),
+                (
+                    LoRAUpdateResult,
+                    self.update_lora_adapter_communicator.handle_recv,
+                ),
                 (HealthCheckOutput, lambda x: None),
             ]
         )
-
-        # For pd disaggregtion
-        self.disaggregation_mode = DisaggregationMode(
-            self.server_args.disaggregation_mode
-        )
-        self.transfer_backend = TransferBackend(
-            self.server_args.disaggregation_transfer_backend
-        )
-        # Start kv boostrap server on prefill
-        if self.disaggregation_mode == DisaggregationMode.PREFILL:
-            # only start bootstrap server on prefill tm
-            kv_bootstrap_server_class = get_kv_class(
-                self.transfer_backend, KVClassType.BOOTSTRAP_SERVER
-            )
-            self.bootstrap_server = kv_bootstrap_server_class(
-                self.server_args.disaggregation_bootstrap_port
-            )
-
-        self.current_load = 0
-        self.current_load_lock = asyncio.Lock()
 
     async def generate_request(
         self,
@@ -416,6 +444,7 @@
             await self._cond.wait_for(lambda: not self._updating)
 
         self.auto_create_handle_loop()
+        obj.normalize_batch_and_arguments()
 
         if isinstance(obj, EmbeddingReqInput) and self.is_generation:
             raise ValueError(
@@ -423,8 +452,6 @@
                 "Please add `--is-embedding` when launching the server or try another model."
             )
 
-        obj.normalize_batch_and_arguments()
-
         if self.log_requests:
             max_length, skip_names, _ = self.log_request_metadata
             logger.info(
@@ -432,8 +459,7 @@
             )
 
         async with self.model_update_lock.reader_lock:
-            is_single = obj.is_single
-            if is_single:
+            if obj.is_single:
                 tokenized_obj = await self._tokenize_one_request(obj)
                 state = self._send_one_request(obj, tokenized_obj, created_time)
                 async for response in self._wait_one_response(obj, state, request):
@@ -452,6 +478,10 @@
         # Tokenize
         input_embeds = None
         input_text = obj.text
+        token_type_ids = None
+        is_cross_encoder_request = (
+            isinstance(obj, EmbeddingReqInput) and obj.is_cross_encoder_request
+        )
         if obj.input_embeds is not None:
             if not self.server_args.disable_radix_cache:
                 raise ValueError(
@@ -470,26 +500,38 @@
                     "accept text prompts. Please provide input_ids or re-initialize "
                     "the engine with skip_tokenizer_init=False."
                 )
-            input_ids = self.tokenizer.encode(input_text)
+            encoded = self.tokenizer(
+                input_text, return_token_type_ids=is_cross_encoder_request
+            )
+
+            input_ids = encoded["input_ids"]
+            if is_cross_encoder_request:
+                input_ids = encoded["input_ids"][0]
+                token_type_ids = encoded.get("token_type_ids", [None])[0]
 
         if self.mm_processor and obj.contains_mm_input():
-            image_inputs = await self.mm_processor.process_mm_data_async(
+            if not isinstance(obj.image_data, list):
+                obj.image_data = [obj.image_data]
+            if not isinstance(obj.audio_data, list):
+                obj.audio_data = [obj.audio_data]
+            mm_inputs: Dict = await self.mm_processor.process_mm_data_async(
                 image_data=obj.image_data,
+                audio_data=obj.audio_data,
                 input_text=input_text or input_ids,
                 request_obj=obj,
                 max_req_input_len=self.max_req_input_len,
             )
-            if image_inputs and "input_ids" in image_inputs:
-                input_ids = image_inputs["input_ids"]
+            if mm_inputs and "input_ids" in mm_inputs:
+                input_ids = mm_inputs["input_ids"]
         else:
-            image_inputs: Optional[Dict] = None
-
-        self._validate_token_len(obj, input_ids)
+            mm_inputs = None
+
+        self._validate_one_request(obj, input_ids)
         return self._create_tokenized_object(
-            obj, input_text, input_ids, input_embeds, image_inputs
-        )
-
-    def _validate_token_len(
+            obj, input_text, input_ids, input_embeds, mm_inputs, token_type_ids
+        )
+
+    def _validate_one_request(
         self, obj: Union[GenerateReqInput, EmbeddingReqInput], input_ids: List[int]
     ) -> None:
         """Validates that the input token count and the requested token count doesn't exceed the model's context length."""
@@ -518,24 +560,15 @@
             )
             raise ValueError(error_msg)
 
-    def _create_tokenized_object(
-        self,
-        obj: Union[GenerateReqInput, EmbeddingReqInput],
-        input_text: str,
-        input_ids: List[int],
-        input_embeds: Optional[Union[List[float], None]] = None,
-        image_inputs: Optional[Dict] = None,
-    ) -> Union[TokenizedGenerateReqInput, TokenizedEmbeddingReqInput]:
-        """Create a tokenized request object from common parameters."""
-
-        if self.is_generation:
-            return_logprob = obj.return_logprob
-            logprob_start_len = obj.logprob_start_len
-            top_logprobs_num = obj.top_logprobs_num
-            token_ids_logprob = obj.token_ids_logprob
-            session_params = (
-                SessionParams(**obj.session_params) if obj.session_params else None
-            )
+        if isinstance(obj, GenerateReqInput):
+            if (
+                obj.return_hidden_states
+                and not self.server_args.enable_return_hidden_states
+            ):
+                raise ValueError(
+                    "The server is not configured to return the hidden states. "
+                    "Please set `--enable-return-hidden-states` to enable this feature."
+                )
             if (
                 obj.custom_logit_processor
                 and not self.server_args.enable_custom_logit_processor
@@ -544,12 +577,27 @@
                     "The server is not configured to enable custom logit processor. "
                     "Please set `--enable-custom-logits-processor` to enable this feature."
                 )
-<<<<<<< HEAD
-=======
             if self.server_args.enable_lora and obj.lora_path:
                 self._validate_lora_adapters(obj)
->>>>>>> f62d75b6
-
+
+    def _validate_input_ids_in_vocab(
+        self, input_ids: List[int], vocab_size: int
+    ) -> None:
+        if any(id >= vocab_size for id in input_ids):
+            raise ValueError(
+                f"The input_ids {input_ids} contains values greater than the vocab size ({vocab_size})."
+            )
+
+    def _create_tokenized_object(
+        self,
+        obj: Union[GenerateReqInput, EmbeddingReqInput],
+        input_text: str,
+        input_ids: List[int],
+        input_embeds: Optional[Union[List[float], None]] = None,
+        mm_inputs: Optional[Dict] = None,
+        token_type_ids: Optional[List[int]] = None,
+    ) -> Union[TokenizedGenerateReqInput, TokenizedEmbeddingReqInput]:
+        """Create a tokenized request object from common parameters."""
         # Parse sampling parameters
         # Note: if there are preferred sampling params, we use them if they are not
         # explicitly passed in sampling_params
@@ -559,20 +607,24 @@
             sampling_kwargs = obj.sampling_params
         sampling_params = SamplingParams(**sampling_kwargs)
         sampling_params.normalize(self.tokenizer)
-        sampling_params.verify()
+        sampling_params.verify(self.model_config.vocab_size)
 
         # Build return object
         if isinstance(obj, GenerateReqInput):
+            session_params = (
+                SessionParams(**obj.session_params) if obj.session_params else None
+            )
+
             tokenized_obj = TokenizedGenerateReqInput(
                 obj.rid,
                 input_text,
                 input_ids,
-                image_inputs,
+                mm_inputs,
                 sampling_params,
-                return_logprob,
-                logprob_start_len,
-                top_logprobs_num,
-                token_ids_logprob,
+                obj.return_logprob,
+                obj.logprob_start_len,
+                obj.top_logprobs_num,
+                obj.token_ids_logprob,
                 obj.stream,
                 bootstrap_host=obj.bootstrap_host,
                 bootstrap_port=obj.bootstrap_port,
@@ -589,7 +641,8 @@
                 obj.rid,
                 input_text,
                 input_ids,
-                image_inputs,
+                mm_inputs,
+                token_type_ids,
                 sampling_params,
             )
 
@@ -626,9 +679,9 @@
     ) -> None:
         """Validate constraints for batch tokenization processing."""
         for i in range(batch_size):
-            if self.is_generation and obj[i].image_data:
+            if self.is_generation and obj[i].contains_mm_input():
                 raise ValueError(
-                    "For image input processing do not set `enable_tokenizer_batch_encode`."
+                    "For multimodal input processing do not set `enable_tokenizer_batch_encode`."
                 )
             if obj[i].input_ids is not None:
                 raise ValueError(
@@ -638,6 +691,21 @@
                 raise ValueError(
                     "Batch tokenization is not needed for input_embeds. Do not set `enable_tokenizer_batch_encode`."
                 )
+
+    def _validate_lora_adapters(self, obj: GenerateReqInput):
+        """Validate that the requested LoRA adapters are loaded."""
+        requested_adapters = (
+            set(obj.lora_path) if isinstance(obj.lora_path, list) else {obj.lora_path}
+        )
+        loaded_adapters = (
+            self.loaded_lora_adapters.keys() if self.loaded_lora_adapters else set()
+        )
+        unloaded_adapters = requested_adapters - loaded_adapters
+        if unloaded_adapters:
+            raise ValueError(
+                f"The following requested LoRA adapters are not loaded: {unloaded_adapters}\n"
+                f"Loaded adapters: {loaded_adapters}."
+            )
 
     def _send_one_request(
         self,
@@ -657,7 +725,6 @@
         request: Optional[fastapi.Request] = None,
     ):
         """Wait for the response of one request."""
-        completion_tokens = 0
         while True:
             try:
                 await asyncio.wait_for(state.event.wait(), timeout=4)
@@ -698,11 +765,7 @@
             state.event.clear()
 
             if obj.stream:
-                _completion_tokens = out.get("meta_info", {}).get("completion_tokens", 0)
-                cnt = (_completion_tokens - completion_tokens) if self.server_args.glm_stream_speculated_tokens else 1
-                for i in range(cnt):
-                    yield out
-                completion_tokens = _completion_tokens
+                yield out
             else:
                 if request is not None and await request.is_disconnected():
                     # Abort the request for disconnected requests (non-streaming, running)
@@ -805,10 +868,10 @@
     async def flush_cache(self) -> FlushCacheReqOutput:
         return (await self.flush_cache_communicator(FlushCacheReqInput()))[0]
 
-    def abort_request(self, rid: str):
-        if rid != "" and rid not in self.rid_to_state:
+    def abort_request(self, rid: str = "", abort_all: bool = False):
+        if not abort_all and rid not in self.rid_to_state:
             return
-        req = AbortReq(rid)
+        req = AbortReq(rid, abort_all)
         self.send_to_scheduler.send_pyobj(req)
 
         if self.enable_metrics:
@@ -817,6 +880,7 @@
     async def start_profile(
         self,
         output_dir: Optional[str] = None,
+        start_step: Optional[int] = None,
         num_steps: Optional[int] = None,
         activities: Optional[List[str]] = None,
         with_stack: Optional[bool] = None,
@@ -829,6 +893,7 @@
         req = ProfileReq(
             type=ProfileReqType.START_PROFILE,
             output_dir=output_dir,
+            start_step=start_step,
             num_steps=num_steps,
             activities=activities,
             with_stack=with_stack,
@@ -864,7 +929,7 @@
     async def pause_generation(self):
         async with self._cond:
             self._updating = True
-            self.abort_request("")
+            self.abort_request(abort_all=True)
 
     async def continue_generation(self):
         async with self._cond:
@@ -882,6 +947,9 @@
         if obj.load_format is None:
             obj.load_format = self.server_args.load_format
         logger.info("Start update_weights. Load format=%s", obj.load_format)
+
+        if obj.abort_all_requests:
+            self.abort_request(abort_all=True)
 
         if True:  # Keep this redundant check to simplify some internal code sync
             # Hold the lock if it is not async. This means that weight sync
@@ -938,6 +1006,9 @@
             self.server_args.dp_size == 1 or self.server_args.enable_dp_attention
         ), "dp_size must be 1 or dp attention must be enabled for update weights from distributed"
 
+        if obj.abort_all_requests:
+            self.abort_request(abort_all=True)
+
         # This means that weight sync
         # cannot run while requests are in progress.
         async with self.model_update_lock.writer_lock:
@@ -954,14 +1025,15 @@
             self.server_args.dp_size == 1 or self.server_args.enable_dp_attention
         ), "dp_size must be 1 or dp attention must be enabled for update weights from tensor"
 
+        if obj.abort_all_requests:
+            self.abort_request(abort_all=True)
+
         # This means that weight sync
         # cannot run while requests are in progress.
         async with self.model_update_lock.writer_lock:
             result = (await self.update_weights_from_tensor_communicator(obj))[0]
             return result.success, result.message
 
-<<<<<<< HEAD
-=======
     async def load_lora_adapter(
         self,
         obj: LoadLoRAAdapterReqInput,
@@ -1015,7 +1087,6 @@
             self.loaded_lora_adapters = result.loaded_adapters
             return result
 
->>>>>>> f62d75b6
     async def get_weights_by_name(
         self, obj: GetWeightsByNameReqInput, request: Optional[fastapi.Request] = None
     ):
@@ -1112,17 +1183,38 @@
                         "image_data",
                         "audio_data",
                         "lora_path",
+                        "sampling_params",
                     ]
                 )
                 out_skip_names = set(
                     [
                         "text",
                         "output_ids",
+                        "embedding",
                     ]
                 )
             elif self.log_requests_level == 1:
+                max_length = 1 << 30
+                skip_names = set(
+                    [
+                        "text",
+                        "input_ids",
+                        "input_embeds",
+                        "image_data",
+                        "audio_data",
+                        "lora_path",
+                    ]
+                )
+                out_skip_names = set(
+                    [
+                        "text",
+                        "output_ids",
+                        "embedding",
+                    ]
+                )
+            elif self.log_requests_level == 2:
                 max_length = 2048
-            elif self.log_requests_level == 2:
+            elif self.log_requests_level == 3:
                 max_length = 1 << 30
             else:
                 raise ValueError(
@@ -1139,6 +1231,8 @@
             self.dump_requests_folder = obj.dump_requests_folder
         if obj.dump_requests_threshold is not None:
             self.dump_requests_threshold = obj.dump_requests_threshold
+        if obj.crash_dump_folder is not None:
+            self.crash_dump_folder = obj.crash_dump_folder
         logging.info(f"Config logging: {obj=}")
         self.log_request_metadata = self.get_log_request_metadata()
 
@@ -1187,6 +1281,52 @@
             loop.create_task(print_exception_wrapper(self.sigterm_watchdog))
         )
 
+    def dump_requests_before_crash(self):
+        if self.crash_dump_performed:
+            logger.info(
+                "SIGTERM/SIGQUIT/Exception triggered, but crash dump already performed, skipping."
+            )
+            return
+        logger.error(f"Dumping requests before crash. {self.crash_dump_folder=}")
+        self.crash_dump_performed = True
+        if not self.crash_dump_folder:
+            return
+
+        data_to_dump = []
+        if self.crash_dump_request_list:
+            data_to_dump.extend(self.crash_dump_request_list)
+
+        # Add unfinished requests from rid_to_state
+        unfinished_requests = []
+        for rid, state in self.rid_to_state.items():
+            if not state.finished:
+                unfinished_requests.append(
+                    (state.obj, {}, state.created_time, time.time())
+                )
+        if unfinished_requests:
+            data_to_dump.extend(unfinished_requests)
+
+        if not data_to_dump:
+            return
+
+        filename = os.path.join(
+            self.crash_dump_folder,
+            os.getenv("HOSTNAME", None),
+            f'crash_dump_{datetime.now().strftime("%Y-%m-%d_%H-%M-%S")}.pkl',
+        )
+
+        os.makedirs(os.path.dirname(filename), exist_ok=True)
+        # Include server_args in the dump
+        data_to_dump_with_server_args = {
+            "server_args": self.server_args,
+            "requests": data_to_dump,
+        }
+        with open(filename, "wb") as f:
+            pickle.dump(data_to_dump_with_server_args, f)
+        logger.error(
+            f"Dumped {len(self.crash_dump_request_list)} finished and {len(unfinished_requests)} unfinished requests before crash to {filename}"
+        )
+
     async def sigterm_watchdog(self):
         while not self.gracefully_exit:
             await asyncio.sleep(5)
@@ -1201,6 +1341,15 @@
                     "Signal SIGTERM received while health check failed. Exiting... remaining number of requests: %d",
                     remain_num_req,
                 )
+                self.dump_requests_before_crash()
+                break
+
+            elif get_bool_env_var("SGL_FORCE_SHUTDOWN"):
+                # if force shutdown flag set, exit immediately
+                logger.error(
+                    "Signal SIGTERM received while force shutdown flag set. Force exiting... remaining number of requests: %d",
+                    remain_num_req,
+                )
                 break
 
             logger.info(
@@ -1209,6 +1358,7 @@
             if remain_num_req > 0:
                 await asyncio.sleep(5)
             else:
+                self.dump_requests_before_crash()
                 break
 
         kill_process_tree(os.getpid(), include_parent=True)
@@ -1279,23 +1429,14 @@
                     state.last_output_offset = len(state.output_ids)
                 else:
                     state.output_ids.extend(recv_obj.output_ids[i])
-                    output_token_ids = state.output_ids
+                    output_token_ids = state.output_ids.copy()
 
                 out_dict = {
                     "output_ids": output_token_ids,
                     "meta_info": meta_info,
                 }
             elif isinstance(recv_obj, BatchMultimodalOut):
-                if isinstance(recv_obj.outputs[i], str):
-                    out_dict = {
-                        "text": recv_obj.outputs[i],
-                        "meta_info": meta_info,
-                    }
-                else:
-                    out_dict = {
-                        "outputs": json.dumps(recv_obj.outputs[i]),
-                        "meta_info": meta_info,
-                    }
+                raise NotImplementedError("BatchMultimodalOut not implemented")
             else:
                 assert isinstance(recv_obj, BatchEmbeddingOut)
                 out_dict = {
@@ -1319,6 +1460,8 @@
                 self.collect_metrics(state, recv_obj, i)
             if self.dump_requests_folder and state.finished and state.obj.log_metrics:
                 self.dump_requests(state, out_dict)
+            if self.crash_dump_folder and state.finished and state.obj.log_metrics:
+                self.record_request_for_crash_dump(state, out_dict)
 
     def convert_logprob_style(
         self,
@@ -1330,6 +1473,9 @@
         recv_obj: BatchStrOut,
         recv_obj_index: int,
     ):
+        if recv_obj.input_token_logprobs_val is None:
+            return
+
         if len(recv_obj.input_token_logprobs_val) > 0:
             state.input_token_logprobs_val.extend(
                 recv_obj.input_token_logprobs_val[recv_obj_index]
@@ -1449,7 +1595,10 @@
             else 0
         )
 
-        if state.first_token_time == 0.0:
+        if (
+            state.first_token_time == 0.0
+            and self.disaggregation_mode != DisaggregationMode.PREFILL
+        ):
             state.first_token_time = state.last_time = time.time()
             state.last_completion_tokens = completion_tokens
             self.metrics_collector.observe_time_to_first_token(
@@ -1497,29 +1646,48 @@
             to_dump = self.dump_request_list
             self.dump_request_list = []
 
+            to_dump_with_server_args = {
+                "server_args": self.server_args,
+                "requests": to_dump,
+            }
+
             def background_task():
                 os.makedirs(self.dump_requests_folder, exist_ok=True)
                 with open(filename, "wb") as f:
-                    pickle.dump(to_dump, f)
+                    pickle.dump(to_dump_with_server_args, f)
 
             # Schedule the task to run in the background without awaiting it
             asyncio.create_task(asyncio.to_thread(background_task))
+
+    def record_request_for_crash_dump(self, state: ReqState, out_dict: dict):
+        current_time = time.time()
+        self.crash_dump_request_list.append(
+            (state.obj, out_dict, state.created_time, current_time)
+        )
+        # Remove requests older than 5 minutes based on finish time
+        while (
+            self.crash_dump_request_list
+            and current_time - self.crash_dump_request_list[0][3] >= 300
+        ):
+            self.crash_dump_request_list.popleft()
 
     def _handle_abort_req(self, recv_obj):
         state = self.rid_to_state[recv_obj.rid]
         state.finished = True
-        state.out_list.append({
-            "text": "",
-            "meta_info": {
-                "id": recv_obj.rid,
-                "finish_reason": {
-                    "type": "abort",
-                    "message": "Abort before prefill",
+        state.out_list.append(
+            {
+                "text": "",
+                "meta_info": {
+                    "id": recv_obj.rid,
+                    "finish_reason": {
+                        "type": "abort",
+                        "message": "Abort before prefill",
+                    },
+                    "prompt_tokens": 0,
+                    "completion_tokens": 0,
                 },
-                "prompt_tokens": 1,
-                "completion_tokens": 0,
-            },
-        })
+            }
+        )
         state.event.set()
 
     def _handle_open_session_req_output(self, recv_obj):
@@ -1641,6 +1809,8 @@
     except Exception:
         traceback = get_exception_traceback()
         logger.error(f"TokenizerManager hit an exception: {traceback}")
+        if hasattr(func, "__self__") and isinstance(func.__self__, TokenizerManager):
+            func.__self__.dump_requests_before_crash()
         kill_process_tree(os.getpid(), include_parent=True)
         sys.exit(1)
 
@@ -1659,6 +1829,7 @@
         logger.error(
             "Received sigquit from a child process. It usually means the child failed."
         )
+        self.tokenizer_manager.dump_requests_before_crash()
         kill_process_tree(os.getpid())
 
 
